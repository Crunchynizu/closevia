package main
<<<<<<< HEAD
// hallo :3
=======
>>>>>>> 3a4037cb
import (
	"log"
	"os"

	"github.com/gofiber/fiber/v2"
	"github.com/gofiber/fiber/v2/middleware/cors"
	"github.com/gofiber/fiber/v2/middleware/logger"
	"github.com/gofiber/fiber/v2/middleware/recover"
	"github.com/joho/godotenv"
	"github.com/xashathebest/clovia/database"
	"github.com/xashathebest/clovia/handlers"
	"github.com/xashathebest/clovia/middleware"
)

func main() {
	// Load environment variables for francistest connection
	if err := godotenv.Load(); err != nil {
		log.Println("No .env file found, using default values")
	}

	// Initialize database
	if err := database.InitDatabase(); err != nil {
		log.Fatal("Failed to initialize database:", err)
	}
	defer database.CloseDatabase()

	// Create database tables
	if err := database.CreateTables(); err != nil {
		log.Fatal("Failed to create database tables:", err)
	}

	// Create Fiber app
	app := fiber.New(fiber.Config{
		ErrorHandler: func(c *fiber.Ctx, err error) error {
			code := fiber.StatusInternalServerError
			if e, ok := err.(*fiber.Error); ok {
				code = e.Code
			}
			return c.Status(code).JSON(fiber.Map{
				"success": false,
				"error":   err.Error(),
			})
		},
	})

	// Middleware
	app.Use(recover.New())
	app.Use(logger.New())
	app.Use(cors.New(cors.Config{
		AllowOrigins: "http://localhost:5173,http://localhost:5174,http://localhost:3000",
		AllowHeaders: "Origin, Content-Type, Accept, Authorization",
		AllowMethods: "GET, POST, PUT, DELETE, OPTIONS",
	}))

	// Serve static files (uploads directory)
	app.Static("/uploads", "./uploads")

	
	// Add after middleware setup
	app.Get("/", func(c *fiber.Ctx) error {
		return c.JSON(fiber.Map{
			"success": true,
			"message": "Welcome to Clovia API",
		})
	})

	// Health check
	app.Get("/health", func(c *fiber.Ctx) error {
		return c.JSON(fiber.Map{
			"success": true,
			"message": "Clovia API is running",
			"version": "1.0.0",
		})
	})

	// Test database connection
	app.Get("/test-db", func(c *fiber.Ctx) error {
		var count int
		err := database.DB.QueryRow("SELECT COUNT(*) FROM products").Scan(&count)
		if err != nil {
			return c.JSON(fiber.Map{
				"success": false,
				"error":   err.Error(),
			})
		}
		return c.JSON(fiber.Map{
			"success":       true,
			"product_count": count,
		})
	})

	// API routes
	api := app.Group("/api")

	// Initialize handlers
	userHandler := handlers.NewUserHandler()
	productHandler := handlers.NewProductHandler()
	orderHandler := handlers.NewOrderHandler()
	chatHandler := handlers.NewChatHandler()
	tradeHandler := handlers.NewTradeHandler()
	notificationHandler := handlers.NewNotificationHandler()
	adminHandler := handlers.NewAdminHandler()

	// Auth routes (no authentication required)
	auth := api.Group("/auth")
	auth.Post("/register", userHandler.Register)
	auth.Post("/login", userHandler.Login)

	// User routes (authentication required)
	users := api.Group("/users")
	users.Get("/profile", middleware.AuthMiddleware(), userHandler.GetProfile)
	users.Put("/profile", middleware.AuthMiddleware(), userHandler.UpdateProfile)
	users.Get("/:id", userHandler.GetUserByID) // Public route
	users.Get("/", userHandler.GetUsers)       // Admin route (no auth for demo)

	// Product routes
	products := api.Group("/products")
	products.Get("/", productHandler.GetProducts)                      // Public route
	products.Get("", productHandler.GetProducts)                       // Support no trailing slash
	products.Get("/:id", productHandler.GetProduct)                    // Public route
	products.Get("/user/:id", productHandler.GetUserProducts)          // Public route
	products.Get("/user/:id/listings", productHandler.GetUserProducts) // alias for listings
	products.Post("/", middleware.AuthMiddleware(), productHandler.CreateProduct)
	products.Put("/:id", middleware.AuthMiddleware(), productHandler.UpdateProduct)
	products.Delete("/:id", middleware.AuthMiddleware(), productHandler.DeleteProduct)

	// Order routes (authentication required)
	orders := api.Group("/orders")
	orders.Post("/", middleware.AuthMiddleware(), orderHandler.CreateOrder)
	orders.Get("/", middleware.AuthMiddleware(), orderHandler.GetOrders)
	orders.Get("/:id", middleware.AuthMiddleware(), orderHandler.GetOrder)
	orders.Put("/:id/status", middleware.AuthMiddleware(), orderHandler.UpdateOrderStatus)

	// Chat routes (REST + SSE)
	chat := api.Group("/chat")
	chat.Get("/conversations", middleware.AuthMiddleware(), chatHandler.GetConversations)
	chat.Get("/conversations/:id/messages", middleware.AuthMiddleware(), chatHandler.GetMessages)
	chat.Post("/conversations", middleware.AuthMiddleware(), chatHandler.EnsureConversation)
	chat.Post("/messages", middleware.AuthMiddleware(), chatHandler.SendMessage)
	chat.Post("/typing", middleware.AuthMiddleware(), chatHandler.Typing)
	chat.Get("/stream", middleware.AuthMiddleware(), chatHandler.Stream)

	// Trade routes
	trades := api.Group("/trades")
	trades.Post("/", middleware.AuthMiddleware(), tradeHandler.CreateTrade)
	trades.Get("/", middleware.AuthMiddleware(), tradeHandler.GetTrades)
	trades.Put("/:id", middleware.AuthMiddleware(), tradeHandler.UpdateTrade)
	trades.Get("/:id", middleware.AuthMiddleware(), tradeHandler.GetTrade)
	trades.Get("/:id/messages", middleware.AuthMiddleware(), tradeHandler.GetTradeMessages)
	trades.Post("/:id/messages", middleware.AuthMiddleware(), tradeHandler.SendTradeMessage)
	trades.Get("/:id/history", middleware.AuthMiddleware(), tradeHandler.GetTradeHistory)
	trades.Get("/count", middleware.AuthMiddleware(), tradeHandler.CountTrades)
	trades.Put("/:id/complete", middleware.AuthMiddleware(), tradeHandler.CompleteTrade)
	trades.Get("/:id/completion-status", middleware.AuthMiddleware(), tradeHandler.GetTradeCompletionStatus)

	// Notifications routes
	notifs := api.Group("/notifications")
	notifs.Get("/", middleware.AuthMiddleware(), notificationHandler.GetNotifications)
	notifs.Put("/:id/read", middleware.AuthMiddleware(), notificationHandler.MarkAsRead)
	notifs.Put("/read-all", middleware.AuthMiddleware(), notificationHandler.MarkAllAsRead)

	// Admin routes
	admin := api.Group("/admin")
	admin.Get("/stats", middleware.AuthMiddleware(), middleware.AdminMiddleware(), adminHandler.GetAdminStats)

	// Get port from environment or use default
	port := os.Getenv("PORT")
	if port == "" {
		port = "4000"
	}

	// Start server
	log.Printf("Starting Clovia server on port %s", port)
	log.Fatal(app.Listen(":" + port))
}<|MERGE_RESOLUTION|>--- conflicted
+++ resolved
@@ -1,8 +1,5 @@
 package main
-<<<<<<< HEAD
 // hallo :3
-=======
->>>>>>> 3a4037cb
 import (
 	"log"
 	"os"
