package handlers

import (
	"database/sql"
	"fmt"
	"log"
	"strconv"
	"time"

	"github.com/gofiber/fiber/v2"
	"github.com/xashathebest/clovia/database"
	"github.com/xashathebest/clovia/middleware"
	"github.com/xashathebest/clovia/models"
)

type TradeHandler struct {
	db *sql.DB
}

func NewTradeHandler() *TradeHandler {
	return &TradeHandler{db: database.DB}
}

// CreateTrade creates a new trade proposal
func (h *TradeHandler) CreateTrade(c *fiber.Ctx) error {
	userID, ok := middleware.GetUserIDFromContext(c)
	if !ok {
		return c.Status(401).JSON(models.APIResponse{Success: false, Error: "User not authenticated"})
	}

	var payload models.TradeCreate
	if err := c.BodyParser(&payload); err != nil {
		return c.Status(400).JSON(models.APIResponse{Success: false, Error: "Invalid request body"})
	}
	if payload.TargetProductID <= 0 || len(payload.OfferedProductIDs) == 0 {
		return c.Status(400).JSON(models.APIResponse{Success: false, Error: "Invalid product IDs"})
	}

	// Check if target product is still available
	var targetStatus string
	err := h.db.QueryRow("SELECT status FROM products WHERE id = ?", payload.TargetProductID).Scan(&targetStatus)
	if err != nil {
		return c.Status(404).JSON(models.APIResponse{Success: false, Error: "Target product not found"})
	}
	if targetStatus != "available" {
		return c.Status(400).JSON(models.APIResponse{Success: false, Error: "This product is no longer available for trading"})
	}

	// Check if offered products are still available
	for _, productID := range payload.OfferedProductIDs {
		var offeredStatus string
		err := h.db.QueryRow("SELECT status FROM products WHERE id = ?", productID).Scan(&offeredStatus)
		if err != nil {
			return c.Status(404).JSON(models.APIResponse{Success: false, Error: "One of your offered products not found"})
		}
		if offeredStatus != "available" {
			return c.Status(400).JSON(models.APIResponse{Success: false, Error: "One of your offered products is no longer available"})
		}
	}

	// Use a transaction to ensure trade and items are created together
	tx, err := h.db.Begin()
	if err != nil {
		return c.Status(500).JSON(models.APIResponse{Success: false, Error: "Failed to start transaction"})
	}

	// Lookup target product to get seller_id inside the transaction
	var sellerID int
	if err := tx.QueryRow("SELECT seller_id FROM products WHERE id = ?", payload.TargetProductID).Scan(&sellerID); err != nil {
		_ = tx.Rollback()
		return c.Status(404).JSON(models.APIResponse{Success: false, Error: "Target product not found"})
	}
	if sellerID == userID {
		_ = tx.Rollback()
		return c.Status(400).JSON(models.APIResponse{Success: false, Error: "Cannot propose a trade on your own product"})
	}

	// Insert trade
	res, err := tx.Exec(`INSERT INTO trades (buyer_id, seller_id, target_product_id, status, message, offered_cash_amount) VALUES (?, ?, ?, 'pending', ?, ?)`, userID, sellerID, payload.TargetProductID, payload.Message, payload.OfferedCashAmount)
	if err != nil {
		_ = tx.Rollback()
		return c.Status(500).JSON(models.APIResponse{Success: false, Error: "Failed to create trade"})
	}
	tradeID64, _ := res.LastInsertId()
	tradeID := int(tradeID64)

	// Validate and insert offered items (buyer side)
	for _, pid := range payload.OfferedProductIDs {
		var ownerID int
		if err := tx.QueryRow("SELECT seller_id FROM products WHERE id = ?", pid).Scan(&ownerID); err != nil {
			_ = tx.Rollback()
			return c.Status(400).JSON(models.APIResponse{Success: false, Error: "Offered product not found"})
		}
		if ownerID != userID {
			_ = tx.Rollback()
			return c.Status(400).JSON(models.APIResponse{Success: false, Error: "You can only offer your own products"})
		}
		if _, err := tx.Exec("INSERT INTO trade_items (trade_id, product_id, offered_by) VALUES (?, ?, 'buyer')", tradeID, pid); err != nil {
			_ = tx.Rollback()
			return c.Status(500).JSON(models.APIResponse{Success: false, Error: "Failed to attach offered items"})
		}
	}

	if err := tx.Commit(); err != nil {
		_ = tx.Rollback()
		return c.Status(500).JSON(models.APIResponse{Success: false, Error: "Failed to save trade"})
	}

	// Create notification for seller
	var buyerName string
	_ = h.db.QueryRow("SELECT name FROM users WHERE id = ?", userID).Scan(&buyerName)
	// Find product name for context
	var productTitle string
	_ = h.db.QueryRow("SELECT title FROM products WHERE id = ?", payload.TargetProductID).Scan(&productTitle)
	notifMsg := "You received a trade offer from " + buyerName + " for " + productTitle
	_, _ = h.db.Exec("INSERT INTO notifications (user_id, type, message, is_read) VALUES (?, 'trade_offer', ?, FALSE)", sellerID, notifMsg)
	publishNotification(sellerID, notifMsg)

	// Ensure chat conversation exists and add a system message
	convID, _ := ensureConversation(payload.TargetProductID, userID, sellerID)
	_, _, _ = saveMessage(convID, userID, "Trade offer started for "+productTitle+".")

	// Return created trade (items will appear when listing/fetching details)
	trade := models.Trade{ID: tradeID, BuyerID: userID, SellerID: sellerID, TargetProductID: payload.TargetProductID, Status: "pending", Message: payload.Message, OfferedCash: payload.OfferedCashAmount, CreatedAt: time.Now(), UpdatedAt: time.Now()}

	// Realtime notify seller via SSE
	publishToUser(sellerID, sseEvent{Type: "trade_created", Data: fiber.Map{
		"trade_id":            tradeID,
		"buyer_id":            userID,
		"target_product_id":   payload.TargetProductID,
		"message":             payload.Message,
		"offered_cash_amount": payload.OfferedCashAmount,
	}})

	return c.Status(201).JSON(models.APIResponse{Success: true, Message: "Trade created", Data: trade})
}

// GetTrades lists trades for the current user (as buyer or seller)
func (h *TradeHandler) GetTrades(c *fiber.Ctx) error {
	userID, ok := middleware.GetUserIDFromContext(c)
	if !ok {
		return c.Status(401).JSON(models.APIResponse{Success: false, Error: "User not authenticated"})
	}

	status := c.Query("status", "")
	direction := c.Query("direction", "")
	where := "WHERE (t.buyer_id = ? OR t.seller_id = ?)"
	args := []interface{}{userID, userID}
<<<<<<< HEAD

=======
>>>>>>> 86484433
	switch direction {
	case "incoming":
		where = "WHERE t.seller_id = ?"
		args = []interface{}{userID}
	case "outgoing":
		where = "WHERE t.buyer_id = ?"
		args = []interface{}{userID}
	}
	if status != "" {
		where += " AND t.status = ?"
		args = append(args, status)
	}

	rows, err := h.db.Query(`
        SELECT 
          t.id, t.buyer_id, t.seller_id, t.target_product_id, t.status, t.message, t.offered_cash_amount, t.created_at, t.updated_at,
          t.buyer_completed, t.seller_completed, t.completed_at,
          ub.name AS buyer_name, us.name AS seller_name, p.title AS product_title
        FROM trades t
        JOIN users ub ON ub.id = t.buyer_id
        JOIN users us ON us.id = t.seller_id
        JOIN products p ON p.id = t.target_product_id
        `+where+`
        ORDER BY t.created_at DESC
    `, args...)
	if err != nil {
		return c.Status(500).JSON(models.APIResponse{Success: false, Error: "Failed to fetch trades"})
	}
	defer rows.Close()

	trades := []models.Trade{}
	for rows.Next() {
		var tr models.Trade
		if err := rows.Scan(&tr.ID, &tr.BuyerID, &tr.SellerID, &tr.TargetProductID, &tr.Status, &tr.Message, &tr.OfferedCash, &tr.CreatedAt, &tr.UpdatedAt, &tr.BuyerCompleted, &tr.SellerCompleted, &tr.CompletedAt, &tr.BuyerName, &tr.SellerName, &tr.ProductTitle); err == nil {
			// Load items
			itemRows, qerr := h.db.Query(`
                SELECT ti.id, ti.trade_id, ti.product_id, ti.offered_by, ti.created_at,
                       p.title, p.status, p.image_url
                FROM trade_items ti
                LEFT JOIN products p ON p.id = ti.product_id
                WHERE ti.trade_id = ?
            `, tr.ID)
			items := []models.TradeItem{}
			if qerr != nil {
				log.Printf("trade %d: joined items query error: %v", tr.ID, qerr)
			} else if itemRows != nil {
				for itemRows.Next() {
					var it models.TradeItem
					var offeredBy sql.NullString
					var title, pstatus, pimg sql.NullString
					if err := itemRows.Scan(&it.ID, &it.TradeID, &it.ProductID, &offeredBy, &it.CreatedAt, &title, &pstatus, &pimg); err == nil {
						if offeredBy.Valid {
							it.OfferedBy = offeredBy.String
						} else {
							it.OfferedBy = ""
						}
						if title.Valid {
							it.ProductTitle = title.String
						}
						if pstatus.Valid {
							it.ProductStatus = pstatus.String
						}
						if pimg.Valid {
							it.ProductImageURL = pimg.String
						}
						items = append(items, it)
					} else {
						log.Printf("trade %d: item row scan error: %v", tr.ID, err)
					}
				}
				itemRows.Close()
			}

			// Fallback: if no items found via join, fetch basic trade_items and enrich individually
			if len(items) == 0 {
				rows2, err2 := h.db.Query("SELECT id, trade_id, product_id, offered_by, created_at FROM trade_items WHERE trade_id = ?", tr.ID)
				if err2 != nil {
					log.Printf("trade %d: fallback items query error: %v", tr.ID, err2)
				} else {
					for rows2.Next() {
						var it models.TradeItem
						var offeredBy sql.NullString
						if err := rows2.Scan(&it.ID, &it.TradeID, &it.ProductID, &offeredBy, &it.CreatedAt); err == nil {
							if offeredBy.Valid {
								it.OfferedBy = offeredBy.String
							}
							// try to enrich product info
							var title, pstatus, pimg sql.NullString
							_ = h.db.QueryRow("SELECT title, status, image_url FROM products WHERE id = ?", it.ProductID).Scan(&title, &pstatus, &pimg)
							if title.Valid {
								it.ProductTitle = title.String
							}
							if pstatus.Valid {
								it.ProductStatus = pstatus.String
							}
							if pimg.Valid {
								it.ProductImageURL = pimg.String
							}
							items = append(items, it)
						} else {
							log.Printf("trade %d: fallback item scan error: %v", tr.ID, err)
						}
					}
					rows2.Close()
				}
			}

			tr.Items = items
			trades = append(trades, tr)
		} else {
			log.Printf("trade row scan error: %v", err)
		}
	}

	return c.JSON(models.APIResponse{Success: true, Data: trades})
}

// UpdateTrade allows seller or buyer to accept, decline, or counter
func (h *TradeHandler) UpdateTrade(c *fiber.Ctx) error {
	log.Printf("=== TRADE UPDATE ENDPOINT CALLED ===")
	userID, ok := middleware.GetUserIDFromContext(c)
	if !ok {
		log.Printf("User not authenticated in UpdateTrade")
		return c.Status(401).JSON(models.APIResponse{Success: false, Error: "User not authenticated"})
	}
	tradeID, err := strconv.Atoi(c.Params("id"))
	if err != nil {
		log.Printf("Invalid trade ID in UpdateTrade: %s", c.Params("id"))
		return c.Status(400).JSON(models.APIResponse{Success: false, Error: "Invalid trade id"})
	}
	log.Printf("UpdateTrade called: User %d, Trade %d", userID, tradeID)

	// Fetch trade
	var buyerID, sellerID int
	err = h.db.QueryRow("SELECT buyer_id, seller_id FROM trades WHERE id = ?", tradeID).Scan(&buyerID, &sellerID)
	if err != nil {
		return c.Status(404).JSON(models.APIResponse{Success: false, Error: "Trade not found"})
	}
	if userID != buyerID && userID != sellerID {
		return c.Status(403).JSON(models.APIResponse{Success: false, Error: "Not authorized for this trade"})
	}

	var payload models.TradeAction
	if err := c.BodyParser(&payload); err != nil {
		log.Printf("Failed to parse request body: %v", err)
		return c.Status(400).JSON(models.APIResponse{Success: false, Error: "Invalid request body"})
	}
	log.Printf("Trade action received: %s for trade %d", payload.Action, tradeID)

	switch payload.Action {
	case "accept":
		_, err = h.db.Exec("UPDATE trades SET status='accepted', updated_at=CURRENT_TIMESTAMP WHERE id = ?", tradeID)
		if err == nil {
			// Ensure chat exists and add system message
			var pid int
			_ = h.db.QueryRow("SELECT target_product_id FROM trades WHERE id = ?", tradeID).Scan(&pid)
			var productTitle string
			_ = h.db.QueryRow("SELECT title FROM products WHERE id = ?", pid).Scan(&productTitle)
			convID, _ := ensureConversation(pid, buyerID, sellerID)
			_, _, _ = saveMessage(convID, userID, "Trade accepted for "+productTitle+".")
			// Mark as active post-accept
			_, _ = h.db.Exec("UPDATE trades SET status='active' WHERE id = ?", tradeID)
			// History
			_, _ = h.db.Exec("INSERT INTO trade_events (trade_id, actor_id, from_status, to_status, note) VALUES (?, ?, 'pending', 'accepted', ?)", tradeID, userID, payload.Message)
			publishToUser(buyerID, sseEvent{Type: "trade_updated", Data: fiber.Map{"trade_id": tradeID, "status": "accepted"}})
			publishToUser(sellerID, sseEvent{Type: "trade_updated", Data: fiber.Map{"trade_id": tradeID, "status": "accepted"}})
			// Notifications
			_, _ = h.db.Exec("INSERT INTO notifications (user_id, type, message, is_read) VALUES (?, 'trade_update', ?, FALSE)", buyerID, "Your trade offer was accepted: "+productTitle)
			_, _ = h.db.Exec("INSERT INTO notifications (user_id, type, message, is_read) VALUES (?, 'trade_update', ?, FALSE)", sellerID, "You accepted a trade offer: "+productTitle)
		}
	case "decline":
		_, err = h.db.Exec("UPDATE trades SET status='declined', updated_at=CURRENT_TIMESTAMP WHERE id = ?", tradeID)
		if err == nil {
			var pid int
			_ = h.db.QueryRow("SELECT target_product_id FROM trades WHERE id = ?", tradeID).Scan(&pid)
			var productTitle string
			_ = h.db.QueryRow("SELECT title FROM products WHERE id = ?", pid).Scan(&productTitle)
			publishToUser(buyerID, sseEvent{Type: "trade_updated", Data: fiber.Map{"trade_id": tradeID, "status": "declined"}})
			publishToUser(sellerID, sseEvent{Type: "trade_updated", Data: fiber.Map{"trade_id": tradeID, "status": "declined"}})
			_, _ = h.db.Exec("INSERT INTO notifications (user_id, type, message, is_read) VALUES (?, 'trade_update', ?, FALSE)", buyerID, "Your trade offer was declined: "+productTitle)
			_, _ = h.db.Exec("INSERT INTO notifications (user_id, type, message, is_read) VALUES (?, 'trade_update', ?, FALSE)", sellerID, "You declined a trade offer: "+productTitle)
			_, _ = h.db.Exec("INSERT INTO trade_events (trade_id, actor_id, from_status, to_status, note) VALUES (?, ?, NULL, 'declined', ?)", tradeID, userID, payload.Message)
		}
	case "counter":
		// Counter: set status countered and replace items with counter-offer from the countering party
		// Note: We keep offered items as belonging to the original sender (buyer)
		_, err = h.db.Exec("UPDATE trades SET status='countered', message=?, updated_at=CURRENT_TIMESTAMP WHERE id = ?", payload.Message, tradeID)
		if err == nil {
			// If specific counter items supplied, replace buyer's items with provided set (still marked offered_by='buyer')
			if len(payload.CounterOfferedProductIDs) > 0 {
				_, _ = h.db.Exec("DELETE FROM trade_items WHERE trade_id = ?", tradeID)
				for _, pid := range payload.CounterOfferedProductIDs {
					_, _ = h.db.Exec("INSERT INTO trade_items (trade_id, product_id, offered_by) VALUES (?, ?, 'buyer')", tradeID, pid)
				}
			}
			// If counter cash amount provided, set it
			if payload.CounterOfferedCashAmount != nil {
				_, _ = h.db.Exec("UPDATE trades SET offered_cash_amount=? WHERE id = ?", payload.CounterOfferedCashAmount, tradeID)
			}
			publishToUser(buyerID, sseEvent{Type: "trade_updated", Data: fiber.Map{"trade_id": tradeID, "status": "countered"}})
			publishToUser(sellerID, sseEvent{Type: "trade_updated", Data: fiber.Map{"trade_id": tradeID, "status": "countered"}})
			// Notify buyer about counter
			var targetPid int
			_ = h.db.QueryRow("SELECT target_product_id FROM trades WHERE id = ?", tradeID).Scan(&targetPid)
			var productTitle string
			_ = h.db.QueryRow("SELECT title FROM products WHERE id = ?", targetPid).Scan(&productTitle)
			_, _ = h.db.Exec("INSERT INTO notifications (user_id, type, message, is_read) VALUES (?, 'trade_update', ?, FALSE)", buyerID, "Your trade offer was countered: "+productTitle)
			_, _ = h.db.Exec("INSERT INTO trade_events (trade_id, actor_id, from_status, to_status, note) VALUES (?, ?, NULL, 'countered', ?)", tradeID, userID, payload.Message)
		}
	case "complete":
		log.Printf("=== TRADE COMPLETION REQUEST ===")
		log.Printf("User %d attempting to complete trade %d", userID, tradeID)
		// Mark party completion; finalize when both complete
		column := "buyer_completed"
		if userID == sellerID {
			column = "seller_completed"
		}
		log.Printf("Setting %s=TRUE for trade %d", column, tradeID)
		_, err = h.db.Exec("UPDATE trades SET "+column+"=TRUE, updated_at=CURRENT_TIMESTAMP WHERE id = ?", tradeID)
		if err == nil {
			log.Printf("Updated %s=TRUE for trade %d", column, tradeID)
			// Check both flags
			var bc, sc bool
			_ = h.db.QueryRow("SELECT buyer_completed, seller_completed FROM trades WHERE id = ?", tradeID).Scan(&bc, &sc)
			log.Printf("Trade %d completion status: buyer_completed=%t, seller_completed=%t", tradeID, bc, sc)
			if bc && sc {
				log.Printf("Both parties completed trade %d, starting completion process", tradeID)
				// Complete the trade with transaction safety
				err = h.completeTradeTransaction(tradeID)
				if err != nil {
					log.Printf("Failed to complete product trade: %v", err)
					return c.Status(500).JSON(models.APIResponse{
						Success: false,
						Error:   "Failed to complete trade",
					})
				}
				log.Printf("Trade %d completion process finished successfully", tradeID)

				publishToUser(buyerID, sseEvent{Type: "trade_updated", Data: fiber.Map{"trade_id": tradeID, "status": "completed"}})
				publishToUser(sellerID, sseEvent{Type: "trade_updated", Data: fiber.Map{"trade_id": tradeID, "status": "completed"}})
				_, _ = h.db.Exec("INSERT INTO trade_events (trade_id, actor_id, from_status, to_status, note) VALUES (?, ?, 'active', 'completed', ?)", tradeID, userID, payload.Message)
				_, _ = h.db.Exec("INSERT INTO notifications (user_id, type, message, is_read) VALUES (?, 'trade_update', ?, FALSE)", buyerID, "Trade completed")
				_, _ = h.db.Exec("INSERT INTO notifications (user_id, type, message, is_read) VALUES (?, 'trade_update', ?, FALSE)", sellerID, "Trade completed")
			} else {
				publishToUser(buyerID, sseEvent{Type: "trade_updated", Data: fiber.Map{"trade_id": tradeID, "status": "awaiting_other_party"}})
				publishToUser(sellerID, sseEvent{Type: "trade_updated", Data: fiber.Map{"trade_id": tradeID, "status": "awaiting_other_party"}})
				_, _ = h.db.Exec("INSERT INTO trade_events (trade_id, actor_id, from_status, to_status, note) VALUES (?, ?, 'active', 'awaiting_other_party', ?)", tradeID, userID, payload.Message)
			}
		}
	case "cancel":
		// Allow cancel when active but not completed
		_, err = h.db.Exec("UPDATE trades SET status='cancelled', updated_at=CURRENT_TIMESTAMP WHERE id = ?", tradeID)
		if err == nil {
			publishToUser(buyerID, sseEvent{Type: "trade_updated", Data: fiber.Map{"trade_id": tradeID, "status": "cancelled"}})
			publishToUser(sellerID, sseEvent{Type: "trade_updated", Data: fiber.Map{"trade_id": tradeID, "status": "cancelled"}})
			_, _ = h.db.Exec("INSERT INTO trade_events (trade_id, actor_id, from_status, to_status, note) VALUES (?, ?, NULL, 'cancelled', ?)", tradeID, userID, payload.Message)
		}
	default:
		return c.Status(400).JSON(models.APIResponse{Success: false, Error: "Invalid action"})
	}

	if err != nil {
		return c.Status(500).JSON(models.APIResponse{Success: false, Error: "Failed to update trade"})
	}

	return c.JSON(models.APIResponse{Success: true, Message: "Trade updated"})
}

// completeTradeTransaction safely completes a trade and marks all products as sold
func (h *TradeHandler) completeTradeTransaction(tradeID int) error {
	log.Printf("Starting trade completion for trade ID: %d", tradeID)

	tx, err := h.db.Begin()
	if err != nil {
		log.Printf("Failed to start transaction for trade %d: %v", tradeID, err)
		return fmt.Errorf("failed to start transaction: %w", err)
	}
	defer tx.Rollback()

	// Lock the trade row to prevent concurrent completions
	var currentStatus string
	var targetProductID int
	var buyerCompleted, sellerCompleted bool

	err = tx.QueryRow(`
		SELECT status, target_product_id, buyer_completed, seller_completed
		FROM trades 
		WHERE id = ? 
		FOR UPDATE`, tradeID).Scan(&currentStatus, &targetProductID, &buyerCompleted, &sellerCompleted)

	if err != nil {
		log.Printf("Trade %d not found: %v", tradeID, err)
		return fmt.Errorf("trade not found: %w", err)
	}

	log.Printf("Trade %d status: %s, buyer_completed: %t, seller_completed: %t", tradeID, currentStatus, buyerCompleted, sellerCompleted)

	// Verify both parties have completed
	if !buyerCompleted || !sellerCompleted {
		log.Printf("Trade %d: Both parties must complete - buyer: %t, seller: %t", tradeID, buyerCompleted, sellerCompleted)
		return fmt.Errorf("both parties must complete the trade before finalizing")
	}

	// Get all offered products in this trade
	rows, err := tx.Query(`
		SELECT product_id 
		FROM trade_items 
		WHERE trade_id = ?`, tradeID)

	if err != nil {
		log.Printf("Failed to get trade items for trade %d: %v", tradeID, err)
		return fmt.Errorf("failed to get trade items: %w", err)
	}
	defer rows.Close()

	var offeredProductIDs []int
	for rows.Next() {
		var productID int
		if err := rows.Scan(&productID); err != nil {
			log.Printf("Failed to scan product ID for trade %d: %v", tradeID, err)
			return fmt.Errorf("failed to scan product ID: %w", err)
		}
		offeredProductIDs = append(offeredProductIDs, productID)
	}

	log.Printf("Trade %d: Target product: %d, Offered products: %v", tradeID, targetProductID, offeredProductIDs)

	// Mark target product as sold with locking
	err = h.markProductUnavailable(tx, targetProductID)
	if err != nil {
		log.Printf("Failed to mark target product %d as sold: %v", targetProductID, err)
		return fmt.Errorf("failed to mark target product as sold: %w", err)
	}

	// Mark all offered products as sold
	for _, productID := range offeredProductIDs {
		err = h.markProductUnavailable(tx, productID)
		if err != nil {
			log.Printf("Failed to mark offered product %d as sold: %v", productID, err)
			return fmt.Errorf("failed to mark offered product %d as sold: %w", productID, err)
		}
	}

	// Update trade status to completed (but don't require status = 'active' since it might already be completed)
	result, err := tx.Exec(`
		UPDATE trades 
		SET status = 'completed', completed_at = CURRENT_TIMESTAMP, updated_at = CURRENT_TIMESTAMP 
		WHERE id = ?`, tradeID)

	if err != nil {
		log.Printf("Failed to update trade %d status: %v", tradeID, err)
		return fmt.Errorf("failed to update trade status: %w", err)
	}

	rowsAffected, err := result.RowsAffected()
	if err != nil {
		log.Printf("Failed to check trade update result for trade %d: %v", tradeID, err)
		return fmt.Errorf("failed to check trade update result: %w", err)
	}

	if rowsAffected == 0 {
		log.Printf("Trade %d was already completed by another process", tradeID)
		return fmt.Errorf("trade was already completed by another process")
	}

	log.Printf("Successfully completed trade %d and marked products as sold", tradeID)
	return tx.Commit()
}

// markProductUnavailable marks a product as sold with row locking
func (h *TradeHandler) markProductUnavailable(tx *sql.Tx, productID int) error {
	log.Printf("Attempting to mark product %d as sold", productID)

	// Lock and verify product
	var currentStatus string

	err := tx.QueryRow(`
		SELECT status 
		FROM products 
		WHERE id = ? 
		FOR UPDATE`, productID).Scan(&currentStatus)

	if err != nil {
		log.Printf("Product %d not found: %v", productID, err)
		return fmt.Errorf("product %d not found: %w", productID, err)
	}

	log.Printf("Product %d current status: %s", productID, currentStatus)

	// Only update if product is available
	if currentStatus != "available" {
		log.Printf("Warning: Product %d is already sold/unavailable (status: %s), skipping", productID, currentStatus)
		return nil // Don't fail the entire trade if one product is already sold
	}

	// Update product status to sold
	result, err := tx.Exec(`
		UPDATE products 
		SET status = 'sold', updated_at = CURRENT_TIMESTAMP 
		WHERE id = ? AND status = 'available'`,
		productID)

	if err != nil {
		log.Printf("Failed to update product %d status: %v", productID, err)
		return fmt.Errorf("failed to update product %d status: %w", productID, err)
	}

	rowsAffected, err := result.RowsAffected()
	if err != nil {
		log.Printf("Failed to check update result for product %d: %v", productID, err)
		return fmt.Errorf("failed to check update result for product %d: %w", productID, err)
	}

	if rowsAffected == 0 {
		log.Printf("Product %d was not updated - may have been modified by another transaction", productID)
		return fmt.Errorf("product %d was modified by another transaction", productID)
	}

	log.Printf("Successfully marked product %d as sold", productID)
	return nil
}

// GetTradeMessages returns messages for a trade
func (h *TradeHandler) GetTradeMessages(c *fiber.Ctx) error {
	userID, ok := middleware.GetUserIDFromContext(c)
	if !ok {
		return c.Status(401).JSON(models.APIResponse{Success: false, Error: "User not authenticated"})
	}
	tradeID, err := strconv.Atoi(c.Params("id"))
	if err != nil {
		return c.Status(400).JSON(models.APIResponse{Success: false, Error: "Invalid trade id"})
	}
	// authorize
	var buyerID, sellerID int
	err = h.db.QueryRow("SELECT buyer_id, seller_id FROM trades WHERE id = ?", tradeID).Scan(&buyerID, &sellerID)
	if err != nil {
		return c.Status(404).JSON(models.APIResponse{Success: false, Error: "Trade not found"})
	}
	if userID != buyerID && userID != sellerID {
		return c.Status(403).JSON(models.APIResponse{Success: false, Error: "Not authorized for this trade"})
	}
	rows, err := h.db.Query("SELECT id, trade_id, sender_id, content, created_at FROM trade_messages WHERE trade_id = ? ORDER BY created_at ASC", tradeID)
	if err != nil {
		return c.Status(500).JSON(models.APIResponse{Success: false, Error: "Failed to fetch messages"})
	}
	defer rows.Close()
	type msg struct {
		ID        int       `json:"id"`
		TradeID   int       `json:"trade_id"`
		SenderID  int       `json:"sender_id"`
		Content   string    `json:"content"`
		CreatedAt time.Time `json:"created_at"`
	}
	list := []msg{}
	for rows.Next() {
		var m msg
		if err := rows.Scan(&m.ID, &m.TradeID, &m.SenderID, &m.Content, &m.CreatedAt); err == nil {
			list = append(list, m)
		}
	}
	return c.JSON(models.APIResponse{Success: true, Data: list})
}

// GetTrade returns a single trade with detailed items
func (h *TradeHandler) GetTrade(c *fiber.Ctx) error {
	userID, ok := middleware.GetUserIDFromContext(c)
	if !ok {
		return c.Status(401).JSON(models.APIResponse{Success: false, Error: "User not authenticated"})
	}
	tradeID, err := strconv.Atoi(c.Params("id"))
	if err != nil {
		return c.Status(400).JSON(models.APIResponse{Success: false, Error: "Invalid trade id"})
	}
	var tr models.Trade
	err = h.db.QueryRow(`
        SELECT 
          t.id, t.buyer_id, t.seller_id, t.target_product_id, t.status, t.message, t.offered_cash_amount, t.created_at, t.updated_at,
          t.buyer_completed, t.seller_completed, t.completed_at,
          ub.name AS buyer_name, us.name AS seller_name, p.title AS product_title
        FROM trades t
        JOIN users ub ON ub.id = t.buyer_id
        JOIN users us ON us.id = t.seller_id
        JOIN products p ON p.id = t.target_product_id
        WHERE t.id = ?
    `, tradeID).Scan(&tr.ID, &tr.BuyerID, &tr.SellerID, &tr.TargetProductID, &tr.Status, &tr.Message, &tr.OfferedCash, &tr.CreatedAt, &tr.UpdatedAt, &tr.BuyerCompleted, &tr.SellerCompleted, &tr.CompletedAt, &tr.BuyerName, &tr.SellerName, &tr.ProductTitle)
	if err != nil {
		return c.Status(404).JSON(models.APIResponse{Success: false, Error: "Trade not found"})
	}
	if userID != tr.BuyerID && userID != tr.SellerID {
		return c.Status(403).JSON(models.APIResponse{Success: false, Error: "Not authorized for this trade"})
	}
	itemRows, qerr := h.db.Query(`
        SELECT ti.id, ti.trade_id, ti.product_id, ti.offered_by, ti.created_at,
               p.title, p.status, p.image_url
        FROM trade_items ti
        LEFT JOIN products p ON p.id = ti.product_id
        WHERE ti.trade_id = ?
    `, tr.ID)
	items := []models.TradeItem{}
	if qerr != nil {
		log.Printf("trade %d: joined items query error: %v", tr.ID, qerr)
	} else if itemRows != nil {
		for itemRows.Next() {
			var it models.TradeItem
			var offeredBy sql.NullString
			var title, pstatus, pimg sql.NullString
			if err := itemRows.Scan(&it.ID, &it.TradeID, &it.ProductID, &offeredBy, &it.CreatedAt, &title, &pstatus, &pimg); err == nil {
				if offeredBy.Valid {
					it.OfferedBy = offeredBy.String
				} else {
					it.OfferedBy = ""
				}
				if title.Valid {
					it.ProductTitle = title.String
				}
				if pstatus.Valid {
					it.ProductStatus = pstatus.String
				}
				if pimg.Valid {
					it.ProductImageURL = pimg.String
				}
				items = append(items, it)
			} else {
				log.Printf("trade %d: item row scan error: %v", tr.ID, err)
			}
		}
		itemRows.Close()
	}

	// Fallback like above
	if len(items) == 0 {
		rows2, err2 := h.db.Query("SELECT id, trade_id, product_id, offered_by, created_at FROM trade_items WHERE trade_id = ?", tr.ID)
		if err2 != nil {
			log.Printf("trade %d: fallback items query error: %v", tr.ID, err2)
		} else {
			for rows2.Next() {
				var it models.TradeItem
				var offeredBy sql.NullString
				if err := rows2.Scan(&it.ID, &it.TradeID, &it.ProductID, &offeredBy, &it.CreatedAt); err == nil {
					if offeredBy.Valid {
						it.OfferedBy = offeredBy.String
					}
					var title, pstatus, pimg sql.NullString
					_ = h.db.QueryRow("SELECT title, status, image_url FROM products WHERE id = ?", it.ProductID).Scan(&title, &pstatus, &pimg)
					if title.Valid {
						it.ProductTitle = title.String
					}
					if pstatus.Valid {
						it.ProductStatus = pstatus.String
					}
					if pimg.Valid {
						it.ProductImageURL = pimg.String
					}
					items = append(items, it)
				} else {
					log.Printf("trade %d: fallback item scan error: %v", tr.ID, err)
				}
			}
			rows2.Close()
		}
	}

	tr.Items = items
	return c.JSON(models.APIResponse{Success: true, Data: tr})
}

// GetTradeHistory returns the history of events for a trade
func (h *TradeHandler) GetTradeHistory(c *fiber.Ctx) error {
	userID, ok := middleware.GetUserIDFromContext(c)
	if !ok {
		return c.Status(401).JSON(models.APIResponse{Success: false, Error: "User not authenticated"})
	}
	tradeID, err := strconv.Atoi(c.Params("id"))
	if err != nil {
		return c.Status(400).JSON(models.APIResponse{Success: false, Error: "Invalid trade id"})
	}
	var buyerID, sellerID int
	if err := h.db.QueryRow("SELECT buyer_id, seller_id FROM trades WHERE id = ?", tradeID).Scan(&buyerID, &sellerID); err != nil {
		return c.Status(404).JSON(models.APIResponse{Success: false, Error: "Trade not found"})
	}
	if userID != buyerID && userID != sellerID {
		return c.Status(403).JSON(models.APIResponse{Success: false, Error: "Not authorized for this trade"})
	}
	rows, err := h.db.Query("SELECT id, trade_id, actor_id, from_status, to_status, note, created_at FROM trade_events WHERE trade_id = ? ORDER BY created_at ASC", tradeID)
	if err != nil {
		return c.Status(500).JSON(models.APIResponse{Success: false, Error: "Failed to fetch history"})
	}
	defer rows.Close()
	type ev struct {
		ID         int       `json:"id"`
		TradeID    int       `json:"trade_id"`
		ActorID    *int      `json:"actor_id,omitempty"`
		FromStatus *string   `json:"from_status,omitempty"`
		ToStatus   *string   `json:"to_status,omitempty"`
		Note       *string   `json:"note,omitempty"`
		CreatedAt  time.Time `json:"created_at"`
	}
	list := []ev{}
	for rows.Next() {
		var e ev
		var actorID sql.NullInt64
		var fromSt, toSt, note sql.NullString
		if err := rows.Scan(&e.ID, &e.TradeID, &actorID, &fromSt, &toSt, &note, &e.CreatedAt); err == nil {
			if actorID.Valid {
				v := int(actorID.Int64)
				e.ActorID = &v
			}
			if fromSt.Valid {
				v := fromSt.String
				e.FromStatus = &v
			}
			if toSt.Valid {
				v := toSt.String
				e.ToStatus = &v
			}
			if note.Valid {
				v := note.String
				e.Note = &v
			}
			list = append(list, e)
		}
	}
	return c.JSON(models.APIResponse{Success: true, Data: list})
}

// SendTradeMessage posts a new message for a trade and notifies participants
func (h *TradeHandler) SendTradeMessage(c *fiber.Ctx) error {
	userID, ok := middleware.GetUserIDFromContext(c)
	if !ok {
		return c.Status(401).JSON(models.APIResponse{Success: false, Error: "User not authenticated"})
	}
	tradeID, err := strconv.Atoi(c.Params("id"))
	if err != nil {
		return c.Status(400).JSON(models.APIResponse{Success: false, Error: "Invalid trade id"})
	}
	var payload struct {
		Content string `json:"content"`
	}
	if err := c.BodyParser(&payload); err != nil || payload.Content == "" {
		return c.Status(400).JSON(models.APIResponse{Success: false, Error: "Invalid content"})
	}
	// authorize
	var buyerID, sellerID int
	err = h.db.QueryRow("SELECT buyer_id, seller_id FROM trades WHERE id = ?", tradeID).Scan(&buyerID, &sellerID)
	if err != nil {
		return c.Status(404).JSON(models.APIResponse{Success: false, Error: "Trade not found"})
	}
	if userID != buyerID && userID != sellerID {
		return c.Status(403).JSON(models.APIResponse{Success: false, Error: "Not authorized for this trade"})
	}
	// insert message
	res, err := h.db.Exec("INSERT INTO trade_messages (trade_id, sender_id, content) VALUES (?, ?, ?)", tradeID, userID, payload.Content)
	if err != nil {
		return c.Status(500).JSON(models.APIResponse{Success: false, Error: "Failed to save message"})
	}
	id64, _ := res.LastInsertId()
	var createdAt time.Time
	_ = h.db.QueryRow("SELECT created_at FROM trade_messages WHERE id = ?", id64).Scan(&createdAt)
	// notify both
	evt := sseEvent{Type: "trade_message", Data: fiber.Map{
		"id":         int(id64),
		"trade_id":   tradeID,
		"sender_id":  userID,
		"content":    payload.Content,
		"created_at": createdAt,
	}}
	publishToUser(buyerID, evt)
	publishToUser(sellerID, evt)
	return c.Status(201).JSON(models.APIResponse{Success: true})
}

// CountTrades returns count of trades for current user by direction and status
func (h *TradeHandler) CountTrades(c *fiber.Ctx) error {
	userID, ok := middleware.GetUserIDFromContext(c)
	if !ok {
		return c.Status(401).JSON(models.APIResponse{Success: false, Error: "User not authenticated"})
	}
	direction := c.Query("direction", "incoming")
	status := c.Query("status", "pending")
	where := "WHERE t.seller_id = ?"
	args := []interface{}{userID}
	if direction == "outgoing" {
		where = "WHERE t.buyer_id = ?"
	}
	if status != "" {
		where += " AND t.status = ?"
		args = append(args, status)
	}
	var count int
	_ = h.db.QueryRow("SELECT COUNT(*) FROM trades t "+where, args...).Scan(&count)
	return c.JSON(models.APIResponse{Success: true, Data: fiber.Map{"count": count}})
}

// CompleteTrade handles trade completion with rating and feedback
func (h *TradeHandler) CompleteTrade(c *fiber.Ctx) error {
	userID, ok := middleware.GetUserIDFromContext(c)
	if !ok {
		return c.Status(401).JSON(models.APIResponse{Success: false, Error: "User not authenticated"})
	}

	tradeID, err := strconv.Atoi(c.Params("id"))
	if err != nil {
		return c.Status(400).JSON(models.APIResponse{Success: false, Error: "Invalid trade id"})
	}

	var payload struct {
		Rating   int    `json:"rating"`
		Feedback string `json:"feedback"`
	}
	if err := c.BodyParser(&payload); err != nil {
		return c.Status(400).JSON(models.APIResponse{Success: false, Error: "Invalid request body"})
	}

	// Validate rating
	if payload.Rating < 1 || payload.Rating > 5 {
		return c.Status(400).JSON(models.APIResponse{Success: false, Error: "Rating must be between 1 and 5"})
	}

	// Fetch trade and verify authorization
	var buyerID, sellerID int
	err = h.db.QueryRow("SELECT buyer_id, seller_id FROM trades WHERE id = ?", tradeID).Scan(&buyerID, &sellerID)
	if err != nil {
		return c.Status(404).JSON(models.APIResponse{Success: false, Error: "Trade not found"})
	}
	if userID != buyerID && userID != sellerID {
		return c.Status(403).JSON(models.APIResponse{Success: false, Error: "Not authorized for this trade"})
	}

	// Determine which columns to update based on user role
	var ratingColumn, feedbackColumn, completedColumn string
	if userID == buyerID {
		ratingColumn = "buyer_rating"
		feedbackColumn = "buyer_feedback"
		completedColumn = "buyer_completed"
	} else {
		ratingColumn = "seller_rating"
		feedbackColumn = "seller_feedback"
		completedColumn = "seller_completed"
	}

	// Update the trade with rating, feedback, and completion status
	_, err = h.db.Exec(
		"UPDATE trades SET "+ratingColumn+"=?, "+feedbackColumn+"=?, "+completedColumn+"=TRUE, updated_at=CURRENT_TIMESTAMP WHERE id = ?",
		payload.Rating, payload.Feedback, tradeID)
	if err != nil {
		return c.Status(500).JSON(models.APIResponse{Success: false, Error: "Failed to update trade completion"})
	}

	// Check if both parties have completed
	var buyerCompleted, sellerCompleted bool
	err = h.db.QueryRow("SELECT buyer_completed, seller_completed FROM trades WHERE id = ?", tradeID).Scan(&buyerCompleted, &sellerCompleted)
	if err != nil {
		return c.Status(500).JSON(models.APIResponse{Success: false, Error: "Failed to check completion status"})
	}

	// If both completed, finalize the trade
	if buyerCompleted && sellerCompleted {
		err = h.completeTradeTransaction(tradeID)
		if err != nil {
			log.Printf("Failed to complete trade transaction: %v", err)
			return c.Status(500).JSON(models.APIResponse{Success: false, Error: "Failed to finalize trade"})
		}

		// Notify both parties
		publishToUser(buyerID, sseEvent{Type: "trade_completed", Data: fiber.Map{"trade_id": tradeID}})
		publishToUser(sellerID, sseEvent{Type: "trade_completed", Data: fiber.Map{"trade_id": tradeID}})

		// Add notifications
		_, _ = h.db.Exec("INSERT INTO notifications (user_id, type, message, is_read) VALUES (?, 'trade_update', ?, FALSE)", buyerID, "Trade completed successfully!")
		_, _ = h.db.Exec("INSERT INTO notifications (user_id, type, message, is_read) VALUES (?, 'trade_update', ?, FALSE)", sellerID, "Trade completed successfully!")
	}

	return c.JSON(models.APIResponse{Success: true, Message: "Trade completion submitted successfully"})
}

// GetTradeCompletionStatus returns the completion status of a trade
func (h *TradeHandler) GetTradeCompletionStatus(c *fiber.Ctx) error {
	userID, ok := middleware.GetUserIDFromContext(c)
	if !ok {
		return c.Status(401).JSON(models.APIResponse{Success: false, Error: "User not authenticated"})
	}

	tradeID, err := strconv.Atoi(c.Params("id"))
	if err != nil {
		return c.Status(400).JSON(models.APIResponse{Success: false, Error: "Invalid trade id"})
	}

	// Fetch trade completion details
	var buyerID, sellerID int
	var buyerCompleted, sellerCompleted bool
	var buyerRating, sellerRating sql.NullInt64
	var buyerFeedback, sellerFeedback sql.NullString

	err = h.db.QueryRow(`
		SELECT buyer_id, seller_id, buyer_completed, seller_completed, 
		       buyer_rating, seller_rating, buyer_feedback, seller_feedback
		FROM trades WHERE id = ?`, tradeID).Scan(
		&buyerID, &sellerID, &buyerCompleted, &sellerCompleted,
		&buyerRating, &sellerRating, &buyerFeedback, &sellerFeedback)

	if err != nil {
		return c.Status(404).JSON(models.APIResponse{Success: false, Error: "Trade not found"})
	}

	// Verify authorization
	if userID != buyerID && userID != sellerID {
		return c.Status(403).JSON(models.APIResponse{Success: false, Error: "Not authorized for this trade"})
	}

	// Prepare response data
	status := fiber.Map{
		"buyer_completed":  buyerCompleted,
		"seller_completed": sellerCompleted,
	}

	if buyerRating.Valid {
		status["buyer_rating"] = int(buyerRating.Int64)
	}
	if sellerRating.Valid {
		status["seller_rating"] = int(sellerRating.Int64)
	}
	if buyerFeedback.Valid {
		status["buyer_feedback"] = buyerFeedback.String
	}
	if sellerFeedback.Valid {
		status["seller_feedback"] = sellerFeedback.String
	}

	return c.JSON(models.APIResponse{Success: true, Data: status})
}<|MERGE_RESOLUTION|>--- conflicted
+++ resolved
@@ -146,10 +146,6 @@
 	direction := c.Query("direction", "")
 	where := "WHERE (t.buyer_id = ? OR t.seller_id = ?)"
 	args := []interface{}{userID, userID}
-<<<<<<< HEAD
-
-=======
->>>>>>> 86484433
 	switch direction {
 	case "incoming":
 		where = "WHERE t.seller_id = ?"
