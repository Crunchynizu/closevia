--- conflicted
+++ resolved
@@ -397,10 +397,7 @@
 					return c.Status(500).JSON(models.APIResponse{Success: false, Error: "Failed to complete trade"})
 				}
 				log.Printf("Trade %d completion process finished successfully", tradeID)
-<<<<<<< HEAD
-=======
-
->>>>>>> ebd08463
+
 				publishToUser(buyerID, sseEvent{Type: "trade_updated", Data: fiber.Map{"trade_id": tradeID, "status": "completed"}})
 				publishToUser(sellerID, sseEvent{Type: "trade_updated", Data: fiber.Map{"trade_id": tradeID, "status": "completed"}})
 				_, _ = h.db.Exec("INSERT INTO trade_events (trade_id, actor_id, from_status, to_status, note) VALUES (?, ?, 'active', 'completed', ?)", tradeID, userID, payload.Message)
@@ -533,13 +530,8 @@
 
 // markProductUnavailable marks a product as traded with row locking
 func (h *TradeHandler) markProductUnavailable(tx *sql.Tx, productID int) error {
-<<<<<<< HEAD
-	log.Printf("Attempting to mark product %d as traded", productID)
+	log.Printf("Attempting to mark product %d as sold", productID)
 	
-=======
-	log.Printf("Attempting to mark product %d as sold", productID)
-
->>>>>>> ebd08463
 	// Lock and verify product
 	var currentStatus string
 
