package handlers

import (
	"database/sql"
	"encoding/json"
	"fmt"
	"strconv"
	"time"

	"github.com/gofiber/fiber/v2"
	"github.com/xashathebest/clovia/database"
	"github.com/xashathebest/clovia/middleware"
	"github.com/xashathebest/clovia/models"
	"github.com/xashathebest/clovia/services"
)

// ProductHandler handles product-related HTTP requests
type ProductHandler struct {
	db *sql.DB
}

// NewProductHandler creates a new product handler
func NewProductHandler() *ProductHandler {
	return &ProductHandler{
		db: database.DB,
	}
}

// Condition multipliers for calculating suggested value
var conditionMultipliers = map[string]float64{
	"New":      1.0,
	"Like-New": 0.8,
	"Used":     0.6,
	"Fair":     0.4,
}

// calculateSuggestedValue calculates the value in points based on price and condition.
func calculateSuggestedValue(price float64, condition string) int {
	multiplier, ok := conditionMultipliers[condition]
	if !ok {
		multiplier = 0.5 // Default multiplier for unknown conditions
	}
	// Assuming 1 PHP = 1 point for simplicity, then apply multiplier
	return int(price * multiplier)
}

// CreateProduct creates a new product
func (h *ProductHandler) CreateProduct(c *fiber.Ctx) error {
	userID, ok := middleware.GetUserIDFromContext(c)
	if !ok {
		return c.Status(401).JSON(models.APIResponse{
			Success: false,
			Error:   "User not authenticated",
		})
	}

	// Parse fields
	title := c.FormValue("title")
	description := c.FormValue("description")
	priceStr := c.FormValue("price")
	var price *float64
	if priceStr != "" {
		p, err := strconv.ParseFloat(priceStr, 64)
		if err == nil {
			price = &p
		}
	}
	premium := c.FormValue("premium") == "true"
	allowBuying := c.FormValue("allow_buying") == "true"
	barterOnly := c.FormValue("barter_only") == "true"
	location := c.FormValue("location")
	condition := c.FormValue("condition")
	// Optional category override from client
	categoryOverride := c.FormValue("category")

	// Handle multiple file uploads
	form, err := c.MultipartForm()
	if err != nil {
		return c.Status(400).JSON(models.APIResponse{
			Success: false,
			Error:   "Failed to parse uploaded files",
		})
	}
	files := form.File["images"]
	// Enforce maximum of 8 images per item
	if len(files) > 8 {
		return c.Status(400).JSON(models.APIResponse{
			Success: false,
			Error:   "You can upload up to 8 images per product",
		})
	}
	var imagePaths []string
	for _, file := range files {
		savePath := fmt.Sprintf("uploads/%d_%s", time.Now().UnixNano(), file.Filename)
		if err := c.SaveFile(file, savePath); err != nil {
			continue // skip failed uploads
		}
		imagePaths = append(imagePaths, "/"+savePath)
	}

	// Convert imagePaths to JSON
	imageURLsJSONBytes, err := json.Marshal(imagePaths)
	if err != nil {
		imageURLsJSONBytes = []byte("[]")
	}

	// Ensure DB non-null price: default to 0.0 if not provided
	var insertPrice float64 = 0.0
	if price != nil {
		insertPrice = *price
	}

	// Appraise product based on title and description
	appraisal := services.AppraiseProduct(title, description)
	category := appraisal.Category
	if categoryOverride != "" {
		category = categoryOverride
	}

	// If user did not specify a condition, use the appraised one
	finalCondition := condition
	if finalCondition == "" {
		finalCondition = appraisal.Condition
	}

	// Geocode location
	var lat, lon *float64
	if location != "" {
		coords, err := services.GetCoordinates(location)
		if err == nil {
			lat = &coords.Latitude
			lon = &coords.Longitude
		}
	}

	// Calculate suggested value
	suggestedValue := calculateSuggestedValue(insertPrice, finalCondition)

	// Detect counterfeit
	report := services.DetectCounterfeit(title, description, insertPrice)
	finalDescription := description
	if report.IsSuspicious {
		finalDescription = "[SUSPICIOUS] " + report.Reason + ". " + finalDescription
	}

	// Insert new product
	biddingType := c.FormValue("bidding_type")
	result, err := h.db.Exec(
<<<<<<< HEAD
		"INSERT INTO products (title, description, price, image_urls, seller_id, premium, allow_buying, barter_only, location, status, `condition`, suggested_value, category, latitude, longitude, bidding_type) VALUES (?, ?, ?, ?, ?, ?, ?, ?, ?, ?, ?, ?, ?, ?, ?, ?)",
		title, finalDescription, insertPrice, string(imageURLsJSONBytes), userID, premium, allowBuying, barterOnly, location, "available", finalCondition, suggestedValue, category, lat, lon, biddingType,
=======
		"INSERT INTO products (title, description, price, image_urls, seller_id, premium, allow_buying, barter_only, location, status, `condition`, suggested_value, category) VALUES (?, ?, ?, ?, ?, ?, ?, ?, ?, ?, ?, ?, ?)",
		title, description, insertPrice, string(imageURLsJSONBytes), userID, premium, allowBuying, barterOnly, location, "available", finalCondition, suggestedValue, category,
>>>>>>> f10a8e85
	)
	if err != nil {
		return c.Status(500).JSON(models.APIResponse{
			Success: false,
			Error:   "Failed to create product",
		})
	}

	productID, _ := result.LastInsertId()

	// Get the created product
	var createdProduct models.Product
	err = h.db.QueryRow(
<<<<<<< HEAD
		"SELECT id, title, description, price, image_urls, seller_id, premium, status, allow_buying, barter_only, location, `condition`, suggested_value, category, latitude, longitude, created_at, updated_at FROM products WHERE id = ?",
=======
		"SELECT id, title, description, price, image_urls, seller_id, premium, status, allow_buying, barter_only, location, `condition`, suggested_value, category, created_at, updated_at FROM products WHERE id = ?",
>>>>>>> f10a8e85
		productID,
	).Scan(&createdProduct.ID, &createdProduct.Title, &createdProduct.Description, &createdProduct.Price,
		&createdProduct.ImageURLs, &createdProduct.SellerID, &createdProduct.Premium, &createdProduct.Status,
		&createdProduct.AllowBuying, &createdProduct.BarterOnly, &createdProduct.Location,
<<<<<<< HEAD
		&createdProduct.Condition, &createdProduct.SuggestedValue, &createdProduct.Category, &createdProduct.Latitude, &createdProduct.Longitude, &createdProduct.CreatedAt, &createdProduct.UpdatedAt)
=======
		&createdProduct.Condition, &createdProduct.SuggestedValue, &createdProduct.Category, &createdProduct.CreatedAt, &createdProduct.UpdatedAt)
>>>>>>> f10a8e85

	if err != nil {
		return c.Status(500).JSON(models.APIResponse{
			Success: false,
			Error:   "Failed to retrieve created product",
		})
	}

	// Set bidding_type to empty since it doesn't exist in database
	createdProduct.BiddingType = ""

	return c.Status(201).JSON(models.APIResponse{
		Success: true,
		Message: "Product created successfully",
		Data:    createdProduct,
	})
}

// GetProducts gets all products with search and filtering
func (h *ProductHandler) GetProducts(c *fiber.Ctx) error {
	// Parse query parameters
	keyword := c.Query("keyword", "")
	minPriceStr := c.Query("min_price", "")
	maxPriceStr := c.Query("max_price", "")
	premiumStr := c.Query("premium", "")
	status := c.Query("status", "")
	sellerIDStr := c.Query("seller_id", "")
	barterOnlyStr := c.Query("barter_only", "")
	allowBuyingStr := c.Query("allow_buying", "")
	location := c.Query("location", "")
	page, _ := strconv.Atoi(c.Query("page", "1"))
	limit, _ := strconv.Atoi(c.Query("limit", "20"))
	// Support optional offset-based pagination (limit & offset)
	if limit <= 0 {
		limit = 20
	}
	offsetParam := c.Query("offset", "")
	var offset int
	if offsetParam != "" {
		if o, err := strconv.Atoi(offsetParam); err == nil && o >= 0 {
			offset = o
			if limit > 0 {
				page = (offset / limit) + 1
			} else {
				page = 1
			}
		} else {
			offset = (page - 1) * limit
		}
	} else {
		offset = (page - 1) * limit
	}

	// Build WHERE clause
	whereClause := "WHERE 1=1"
	var args []interface{}

	if keyword != "" {
		// Broaden keyword search across product attributes and seller/org details
		whereClause += " AND ("
		whereClause += "p.title LIKE ? OR p.description LIKE ?"
		whereClause += " OR p.location LIKE ? OR p.category LIKE ? OR p.`condition` LIKE ?"
		whereClause += " OR u.name LIKE ? OR u.org_name LIKE ? OR u.department LIKE ?"
		whereClause += ")"
		like := "%" + keyword + "%"
		args = append(args, like, like, like, like, like, like, like, like)
		searchPattern := "%" + keyword + "%"
		whereClause += " AND (p.title LIKE ? OR p.description LIKE ? OR p.category LIKE ? OR p.condition LIKE ? OR u.name LIKE ?)"
		args = append(args, searchPattern, searchPattern, searchPattern, searchPattern, searchPattern)
	}

	if minPriceStr != "" {
		if minPrice, err := strconv.ParseFloat(minPriceStr, 64); err == nil {
			whereClause += " AND p.price >= ?"
			args = append(args, minPrice)
		}
	}

	if maxPriceStr != "" {
		if maxPrice, err := strconv.ParseFloat(maxPriceStr, 64); err == nil {
			whereClause += " AND p.price <= ?"
			args = append(args, maxPrice)
		}
	}

	if premiumStr != "" {
		if premium, err := strconv.ParseBool(premiumStr); err == nil {
			whereClause += " AND p.premium = ?"
			args = append(args, premium)
		}
	}

	// Only apply the default 'available' status filter if no specific seller is requested.
	// This allows a user to see all of their own products (sold, traded, etc.).
	if sellerIDStr != "" {
		if sellerID, err := strconv.Atoi(sellerIDStr); err == nil {
			whereClause += " AND p.seller_id = ?"
			args = append(args, sellerID)
		}
	} else {
		// For the general public feed, default to 'available' if no status is specified.
		if status != "" {
			whereClause += " AND p.status = ?"
			args = append(args, status)
		} else {
			whereClause += " AND p.status = 'available'"
		}
	}

	if barterOnlyStr != "" {
		if barterOnly, err := strconv.ParseBool(barterOnlyStr); err == nil {
			whereClause += " AND p.barter_only = ?"
			args = append(args, barterOnly)
		}
	}

	if allowBuyingStr != "" {
		if allowBuying, err := strconv.ParseBool(allowBuyingStr); err == nil {
			whereClause += " AND p.allow_buying = ?"
			args = append(args, allowBuying)
		}
	}

	if location != "" {
		whereClause += " AND p.location LIKE ?"
		args = append(args, "%"+location+"%")
	}

	// Get total count
	// NOTE: join users table here because WHERE can reference u.* fields
	countQuery := "SELECT COUNT(*) FROM products p LEFT JOIN users u ON p.seller_id = u.id " + whereClause
	var total int
	err := h.db.QueryRow(countQuery, args...).Scan(&total)
	if err != nil {
		// Enhanced debugging: print query and args
		fmt.Println("❌ Count query failed!")
		fmt.Println("Query:", countQuery)
		fmt.Println("Args:", args)
		fmt.Println("Error:", err.Error())
		return c.Status(500).JSON(models.APIResponse{
			Success: false,
			Error:   "Failed to get product count: " + err.Error(),
		})
	}

	// Use the full query with proper WHERE clause handling
	var query string
	if keyword == "" {
		// No search keyword: show latest products
		query = `
		       SELECT p.id, p.title, p.description, p.price, p.seller_id,
			      p.premium, p.status, p.allow_buying, p.barter_only, p.location,
			      p.created_at, p.updated_at, COALESCE(u.name, 'Unknown') as seller_name,
			      p.image_urls
		       FROM products p
		       LEFT JOIN users u ON p.seller_id = u.id
		       ` + whereClause + `
		       ORDER BY p.created_at DESC
		       LIMIT ? OFFSET ?
	       `
	} else {
		// Search: prioritize premium, then latest
		query = `
		       SELECT p.id, p.title, p.description, p.price, p.seller_id,
			      p.premium, p.status, p.allow_buying, p.barter_only, p.location,
			      p.created_at, p.updated_at, COALESCE(u.name, 'Unknown') as seller_name,
			      p.image_urls
		       FROM products p
		       LEFT JOIN users u ON p.seller_id = u.id
		       ` + whereClause + `
		       ORDER BY p.premium DESC, p.created_at DESC
		       LIMIT ? OFFSET ?
	       `
	}
	args = append(args, limit, offset)

	// Test a simple query first
	var testCount int
	err = h.db.QueryRow("SELECT COUNT(*) FROM products").Scan(&testCount)
	if err != nil {
		return c.Status(500).JSON(models.APIResponse{
			Success: false,
			Error:   "Database connection test failed: " + err.Error(),
		})
	}
	rows, err := h.db.Query(query, args...)
	if err != nil {
		return c.Status(500).JSON(models.APIResponse{
			Success: false,
			Error:   "Failed to get products: " + err.Error(),
		})
	}
	defer rows.Close()

	// Check for errors after query execution
	if err = rows.Err(); err != nil {
		return c.Status(500).JSON(models.APIResponse{
			Success: false,
			Error:   "Error after query execution: " + err.Error(),
		})
	}

	var products []models.Product
	rowCount := 0
	for rows.Next() {
		rowCount++
		// Scan all fields with proper NULL handling
		var id int
		var title string
		var description string
		var price sql.NullFloat64
		var sellerID int
		var premium int64
		var status string
		var allowBuying int64
		var barterOnly int64
		var location sql.NullString
		var createdAt sql.NullTime
		var updatedAt sql.NullTime
		var sellerName string
		var imageURLsJSON sql.NullString

		err := rows.Scan(&id, &title, &description, &price, &sellerID, &premium, &status,
			&allowBuying, &barterOnly, &location, &createdAt, &updatedAt, &sellerName, &imageURLsJSON)
		if err != nil {
			// Log the error but continue processing other rows
			continue
		}

		// Create a complete product struct
		product := models.Product{
			ID:          id,
			Title:       title,
			Description: description,
			SellerID:    sellerID,
			Status:      status,
			SellerName:  sellerName,
			ImageURLs:   models.StringArray{},
		}

		// Set boolean flags
		product.Premium = premium != 0
		product.AllowBuying = allowBuying != 0
		product.BarterOnly = barterOnly != 0

		// Handle price
		if price.Valid {
			p := price.Float64
			product.Price = &p
		}

		// Handle location
		if location.Valid {
			product.Location = location.String
		}

		// Handle timestamps
		if createdAt.Valid {
			product.CreatedAt = createdAt.Time
		} else {
			product.CreatedAt = time.Now()
		}
		if updatedAt.Valid {
			product.UpdatedAt = updatedAt.Time
		} else {
			product.UpdatedAt = time.Now()
		}

		// Parse image URLs JSON if present
		if imageURLsJSON.Valid && imageURLsJSON.String != "" {
			var urls []string
			if err := json.Unmarshal([]byte(imageURLsJSON.String), &urls); err == nil {
				product.ImageURLs = models.StringArray(urls)
			}
		}

		products = append(products, product)
	}

	totalPages := (total + limit - 1) / limit

	// Ensure products is never nil (always a slice)
	if products == nil {
		products = []models.Product{}
	}
	return c.JSON(models.APIResponse{
		Success: true,
		Data: models.PaginatedResponse{
			Data:       products,
			Total:      total,
			Page:       page,
			Limit:      limit,
			TotalPages: totalPages,
		},
	})
}

// GetProduct gets a product by ID
func (h *ProductHandler) GetProduct(c *fiber.Ctx) error {
	productID, err := strconv.Atoi(c.Params("id"))
	if err != nil {
		return c.Status(400).JSON(models.APIResponse{
			Success: false,
			Error:   "Invalid product ID",
		})
	}

	var product models.Product
	var priceNull sql.NullFloat64
	var imageURLsJSONStr sql.NullString
<<<<<<< HEAD
	var locationNull sql.NullString
	var biddingTypeNull sql.NullString
	var sellerNameNull sql.NullString

=======
	var sellerName sql.NullString
	var wishlistCount int
	var descriptionNull sql.NullString
	var locationNull sql.NullString
	var titleNull sql.NullString
	var premiumInt int64
	var allowBuyingInt int64
	var barterOnlyInt int64
	var createdAtNull sql.NullTime
	var updatedAtNull sql.NullTime
	var statusNull sql.NullString
	
>>>>>>> f10a8e85
	err = h.db.QueryRow(`
		SELECT p.id, p.title, p.description, p.price, p.image_urls, p.seller_id,
			   p.premium, p.status, p.allow_buying, p.barter_only, p.location,
			   p.created_at, p.updated_at, u.name as seller_name,
			   (SELECT COUNT(*) FROM wishlists WHERE product_id = p.id) as wishlist_count
		FROM products p
		LEFT JOIN users u ON p.seller_id = u.id
		WHERE p.id = ?
<<<<<<< HEAD
	`, productID).Scan(&product.ID, &product.Title, &product.Description, &priceNull,
		&imageURLsJSONStr, &product.SellerID, &product.Premium, &product.Status,
		&product.AllowBuying, &product.BarterOnly, &locationNull,
		&product.CreatedAt, &product.UpdatedAt, &sellerNameNull, &product.WishlistCount, &biddingTypeNull)
		&product.AllowBuying, &product.BarterOnly, &product.Location,
		&product.CreatedAt, &product.UpdatedAt, &product.SellerName, &product.WishlistCount, &product.BiddingType)
=======
	`, productID).Scan(&product.ID, &titleNull, &descriptionNull, &priceNull,
		&imageURLsJSONStr, &product.SellerID, &premiumInt, &statusNull,
		&allowBuyingInt, &barterOnlyInt, &locationNull,
		&createdAtNull, &updatedAtNull, &sellerName, &wishlistCount)

	if err != nil {
		if err == sql.ErrNoRows {
			return c.Status(404).JSON(models.APIResponse{
				Success: false,
				Error:   "Product not found",
			})
		}
		// Log the actual error for debugging with more details
		fmt.Printf("❌ Error scanning product %d: %v\n", productID, err)
		fmt.Printf("   Error type: %T\n", err)
		// Return error but don't expose internal details in production
		return c.Status(500).JSON(models.APIResponse{
			Success: false,
			Error:   "Failed to retrieve product",
		})
	}
	
	// Handle nullable string fields
	if titleNull.Valid {
		product.Title = titleNull.String
	} else {
		product.Title = ""
	}
	
	if descriptionNull.Valid {
		product.Description = descriptionNull.String
	} else {
		product.Description = ""
	}
	
	if locationNull.Valid {
		product.Location = locationNull.String
	} else {
		product.Location = ""
	}
	
	// Convert boolean integers to bool
	product.Premium = premiumInt != 0
	product.AllowBuying = allowBuyingInt != 0
	product.BarterOnly = barterOnlyInt != 0
	
	// Handle status
	if statusNull.Valid {
		product.Status = statusNull.String
	} else {
		product.Status = "available" // Default value from schema
	}
	
	// Handle timestamps
	if createdAtNull.Valid {
		product.CreatedAt = createdAtNull.Time
	} else {
		product.CreatedAt = time.Now()
	}
	if updatedAtNull.Valid {
		product.UpdatedAt = updatedAtNull.Time
	} else {
		product.UpdatedAt = time.Now()
	}

	// Set seller name if present
	if sellerName.Valid {
		product.SellerName = sellerName.String
	} else {
		product.SellerName = ""
	}
>>>>>>> f10a8e85

	// Parse image URLs from JSON using defensive logic in models.StringArray
	if imageURLsJSONStr.Valid && imageURLsJSONStr.String != "" {
		var sa models.StringArray
		if err := sa.UnmarshalJSON([]byte(imageURLsJSONStr.String)); err == nil {
			// Filter out any excessively long entries (likely data URLs) and keep only valid-looking URLs
			var cleaned []string
			for _, u := range sa {
				if u == "" {
					continue
				}
				// Skip obvious data URLs that might have been accidentally stored
				uLen := len(u)
				if uLen > 2000 {
					continue
				}
				if uLen > 100 && uLen >= 5 && u[:5] == "data:" {
					continue
				}
				if uLen >= 7 && u[:7] == "data:/" {
					continue
				}
				cleaned = append(cleaned, u)
			}
			product.ImageURLs = models.StringArray(cleaned)
		} else {
			// If unmarshalling fails, avoid returning an error to the client; set to empty
			product.ImageURLs = models.StringArray{}
		}
	} else {
		product.ImageURLs = models.StringArray{}
	}

<<<<<<< HEAD
	if err != nil {
		if err == sql.ErrNoRows {
			return c.Status(404).JSON(models.APIResponse{
				Success: false,
				Error:   "Product not found",
			})
		}
		return c.Status(500).JSON(models.APIResponse{
			Success: false,
			Error:   "Database error",
		})
	}
=======
	// Populate wishlist count
	product.WishlistCount = wishlistCount
	// bidding_type doesn't exist in the database schema, so set to empty
	product.BiddingType = ""
>>>>>>> f10a8e85

	if priceNull.Valid {
		p := priceNull.Float64
		product.Price = &p
	} else {
		product.Price = nil
	}

	if imageURLsJSONStr.Valid {
		var imageURLs []string
		if err := json.Unmarshal([]byte(imageURLsJSONStr.String), &imageURLs); err == nil {
			product.ImageURLs = models.StringArray(imageURLs)
		}
	}

	if locationNull.Valid {
		product.Location = locationNull.String
	}

	if biddingTypeNull.Valid {
		product.BiddingType = biddingTypeNull.String
	}

	if sellerNameNull.Valid {
		product.SellerName = sellerNameNull.String
	} else {
		product.SellerName = "Unknown"
	}

	return c.JSON(models.APIResponse{
		Success: true,
		Data:    product,
	})
}

// UpdateProduct updates a product (only by seller)
func (h *ProductHandler) UpdateProduct(c *fiber.Ctx) error {
	userID, ok := middleware.GetUserIDFromContext(c)
	if !ok {
		return c.Status(401).JSON(models.APIResponse{
			Success: false,
			Error:   "User not authenticated",
		})
	}

	productID, err := strconv.Atoi(c.Params("id"))
	if err != nil {
		return c.Status(400).JSON(models.APIResponse{
			Success: false,
			Error:   "Invalid product ID",
		})
	}

	// Check if user owns the product and get its current state
	var p models.Product
	err = h.db.QueryRow("SELECT seller_id, status, price, `condition` FROM products WHERE id = ?", productID).Scan(&p.SellerID, &p.Status, &p.Price, &p.Condition)
	if err != nil {
		if err == sql.ErrNoRows {
			return c.Status(404).JSON(models.APIResponse{
				Success: false,
				Error:   "Product not found",
			})
		}
		return c.Status(500).JSON(models.APIResponse{
			Success: false,
			Error:   "Failed to retrieve product details",
		})
	}

	if p.SellerID != userID {
		return c.Status(403).JSON(models.APIResponse{
			Success: false,
			Error:   "You can only update your own products",
		})
	}

	var updateData models.ProductUpdate
	if err := c.BodyParser(&updateData); err != nil {
		return c.Status(400).JSON(models.APIResponse{
			Success: false,
			Error:   "Invalid request body",
		})
	}

	// Prevent editing of products that are already sold or traded
	if p.Status == "sold" || p.Status == "traded" {
		return c.Status(403).JSON(models.APIResponse{
			Success: false,
			Error:   "Cannot edit a product that has been sold or traded",
		})
	}

	// Build update query dynamically
	query := "UPDATE products SET updated_at = CURRENT_TIMESTAMP"
	var args []interface{}

	if updateData.Title != nil {
		query += ", title = ?"
		args = append(args, *updateData.Title)
	}
	if updateData.Description != nil {
		query += ", description = ?"
		args = append(args, *updateData.Description)
	}
	if updateData.Price != nil {
		query += ", price = ?"
		args = append(args, *updateData.Price)
	}
	if updateData.ImageURLs != nil {
		// Ensure we don't accidentally persist client-side data URLs or extremely large strings
		var safeList []string
		for _, u := range *updateData.ImageURLs {
			if u == "" {
				continue
			}
			if len(u) > 2000 {
				// skip very large entries (likely data URLs)
				continue
			}
			if len(u) > 10 && (u[:5] == "data:" || u[:7] == "data:/") {
				// skip inline data URLs
				continue
			}
			safeList = append(safeList, u)
		}
		// Marshal safeList to JSON string to store
		imgJSON, _ := json.Marshal(safeList)
		query += ", image_urls = ?"
		args = append(args, string(imgJSON))
	}
	if updateData.Premium != nil {
		query += ", premium = ?"
		args = append(args, *updateData.Premium)
	}
	if updateData.Status != nil {
		query += ", status = ?"
		args = append(args, *updateData.Status)
	}
	if updateData.AllowBuying != nil {
		query += ", allow_buying = ?"
		args = append(args, *updateData.AllowBuying)
	}
	if updateData.BarterOnly != nil {
		query += ", barter_only = ?"
		args = append(args, *updateData.BarterOnly)
	}
	if updateData.Location != nil {
		query += ", location = ?"
		args = append(args, *updateData.Location)
	}
	if updateData.Condition != nil {
		query += ", `condition` = ?"
		args = append(args, *updateData.Condition)
	}
<<<<<<< HEAD

	if updateData.BiddingType != nil {
		query += ", bidding_type = ?"
		args = append(args, *updateData.BiddingType)
	}
=======
	// bidding_type column doesn't exist in database, so skip it
>>>>>>> f10a8e85

	// Re-check for counterfeit if title, description, or price changes
	if updateData.Title != nil || updateData.Description != nil || updateData.Price != nil {
		newTitle := p.Title
		if updateData.Title != nil {
			newTitle = *updateData.Title
		}
		newDescription := p.Description
		if updateData.Description != nil {
			newDescription = *updateData.Description
		}
		newPrice := p.Price
		if updateData.Price != nil {
			newPrice = updateData.Price
		}
		var priceValue float64
		if newPrice != nil {
			priceValue = *newPrice
		}

		report := services.DetectCounterfeit(newTitle, newDescription, priceValue)
		if report.IsSuspicious {
			// Prepend warning to the description if it's being updated
			if updateData.Description != nil {
				*updateData.Description = "[SUSPICIOUS] " + report.Reason + ". " + *updateData.Description
			} else {
				// If description is not being updated, we can't add the warning
				// In a real app, you might want to force an update or handle this differently
			}
		}
	}
	if updateData.Location != nil {
		coords, err := services.GetCoordinates(*updateData.Location)
		if err == nil {
			query += ", latitude = ?, longitude = ?"
			args = append(args, coords.Latitude, coords.Longitude)
		}
	}

	// Recalculate suggested value if price or condition changed
	if updateData.Price != nil || updateData.Condition != nil {
		newPrice := p.Price
		if updateData.Price != nil {
			newPrice = updateData.Price
		}

		newCondition := p.Condition
		if updateData.Condition != nil {
			newCondition = *updateData.Condition
		}

		var priceValue float64
		if newPrice != nil {
			priceValue = *newPrice
		}

		newSuggestedValue := calculateSuggestedValue(priceValue, newCondition)
		query += ", suggested_value = ?"
		args = append(args, newSuggestedValue)
	}

	// Do not proceed if no fields were updated
	if len(args) == 0 {
		return c.JSON(models.APIResponse{
			Success: true,
			Message: "No fields to update",
		})
	}

	query += " WHERE id = ?"
	args = append(args, productID)

	_, err = h.db.Exec(query, args...)
	if err != nil {
		return c.Status(500).JSON(models.APIResponse{
			Success: false,
			Error:   "Failed to update product",
		})
	}

	return c.JSON(models.APIResponse{
		Success: true,
		Message: "Product updated successfully",
	})
}

// DeleteProduct deletes a product (only by seller)
func (h *ProductHandler) DeleteProduct(c *fiber.Ctx) error {
	userID, ok := middleware.GetUserIDFromContext(c)
	if !ok {
		return c.Status(401).JSON(models.APIResponse{
			Success: false,
			Error:   "User not authenticated",
		})
	}

	productID, err := strconv.Atoi(c.Params("id"))
	if err != nil {
		return c.Status(400).JSON(models.APIResponse{
			Success: false,
			Error:   "Invalid product ID",
		})
	}

	// Check if user owns the product
	var sellerID int
	err = h.db.QueryRow("SELECT seller_id FROM products WHERE id = ?", productID).Scan(&sellerID)
	if err != nil {
		return c.Status(404).JSON(models.APIResponse{
			Success: false,
			Error:   "Product not found",
		})
	}

	if sellerID != userID {
		return c.Status(403).JSON(models.APIResponse{
			Success: false,
			Error:   "You can only delete your own products",
		})
	}

	// Check if product has orders
	var orderCount int
	err = h.db.QueryRow("SELECT COUNT(*) FROM orders WHERE product_id = ?", productID).Scan(&orderCount)
	if err == nil && orderCount > 0 {
		return c.Status(400).JSON(models.APIResponse{
			Success: false,
			Error:   "Cannot delete product with existing orders",
		})
	}

	// Delete the product
	_, err = h.db.Exec("DELETE FROM products WHERE id = ?", productID)
	if err != nil {
		return c.Status(500).JSON(models.APIResponse{
			Success: false,
			Error:   "Failed to delete product",
		})
	}

	return c.JSON(models.APIResponse{
		Success: true,
		Message: "Product deleted successfully",
	})
}

// GetUserProducts gets products by a specific user
func (h *ProductHandler) GetUserProducts(c *fiber.Ctx) error {
	userID, err := strconv.Atoi(c.Params("id"))
	if err != nil {
		return c.Status(400).JSON(models.APIResponse{
			Success: false,
			Error:   "Invalid user ID",
		})
	}

	page, _ := strconv.Atoi(c.Query("page", "1"))
	limit, _ := strconv.Atoi(c.Query("limit", "10"))
	offset := (page - 1) * limit

	// Get total count
	var total int
	err = h.db.QueryRow("SELECT COUNT(*) FROM products WHERE seller_id = ?", userID).Scan(&total)
	if err != nil {
		return c.Status(500).JSON(models.APIResponse{
			Success: false,
			Error:   "Failed to get product count",
		})
	}

	// Get products (use image_urls)
	active := c.Query("active", "") == "true"
	where := "WHERE p.seller_id = ?"
	if active {
		where += " AND p.status = 'available'"
	}
	rows, err := h.db.Query(`
		SELECT p.id, p.title, p.description, p.price, p.image_urls, p.seller_id, 
		       p.premium, p.status, p.allow_buying, p.barter_only, p.created_at, p.updated_at, u.name as seller_name
		FROM products p
		JOIN users u ON p.seller_id = u.id
		`+where+`
		ORDER BY p.created_at DESC
		LIMIT ? OFFSET ?
	`, userID, limit, offset)

	if err != nil {
		return c.Status(500).JSON(models.APIResponse{
			Success: false,
			Error:   "Failed to get products",
		})
	}
	defer rows.Close()

	var products []models.Product
	for rows.Next() {
		var product models.Product
		var priceNull sql.NullFloat64
		var imageURLsJSONStr string
		err := rows.Scan(&product.ID, &product.Title, &product.Description, &priceNull,
			&imageURLsJSONStr, &product.SellerID, &product.Premium, &product.Status,
			&product.AllowBuying, &product.BarterOnly, &product.CreatedAt, &product.UpdatedAt, &product.SellerName)
		if err != nil {
			continue
		}
		if priceNull.Valid {
			p := priceNull.Float64
			product.Price = &p
		} else {
			product.Price = nil
		}

		// Parse image URLs from JSON
		if imageURLsJSONStr != "" {
			var imageURLs []string
			if err := json.Unmarshal([]byte(imageURLsJSONStr), &imageURLs); err == nil {
				product.ImageURLs = models.StringArray(imageURLs)
			}
		}

		products = append(products, product)
	}

	totalPages := (total + limit - 1) / limit

	return c.JSON(models.APIResponse{
		Success: true,
		Data: models.PaginatedResponse{
			Data:       products,
			Total:      total,
			Page:       page,
			Limit:      limit,
			TotalPages: totalPages,
		},
	})
}<|MERGE_RESOLUTION|>--- conflicted
+++ resolved
@@ -146,13 +146,8 @@
 	// Insert new product
 	biddingType := c.FormValue("bidding_type")
 	result, err := h.db.Exec(
-<<<<<<< HEAD
-		"INSERT INTO products (title, description, price, image_urls, seller_id, premium, allow_buying, barter_only, location, status, `condition`, suggested_value, category, latitude, longitude, bidding_type) VALUES (?, ?, ?, ?, ?, ?, ?, ?, ?, ?, ?, ?, ?, ?, ?, ?)",
-		title, finalDescription, insertPrice, string(imageURLsJSONBytes), userID, premium, allowBuying, barterOnly, location, "available", finalCondition, suggestedValue, category, lat, lon, biddingType,
-=======
 		"INSERT INTO products (title, description, price, image_urls, seller_id, premium, allow_buying, barter_only, location, status, `condition`, suggested_value, category) VALUES (?, ?, ?, ?, ?, ?, ?, ?, ?, ?, ?, ?, ?)",
 		title, description, insertPrice, string(imageURLsJSONBytes), userID, premium, allowBuying, barterOnly, location, "available", finalCondition, suggestedValue, category,
->>>>>>> f10a8e85
 	)
 	if err != nil {
 		return c.Status(500).JSON(models.APIResponse{
@@ -166,20 +161,12 @@
 	// Get the created product
 	var createdProduct models.Product
 	err = h.db.QueryRow(
-<<<<<<< HEAD
-		"SELECT id, title, description, price, image_urls, seller_id, premium, status, allow_buying, barter_only, location, `condition`, suggested_value, category, latitude, longitude, created_at, updated_at FROM products WHERE id = ?",
-=======
 		"SELECT id, title, description, price, image_urls, seller_id, premium, status, allow_buying, barter_only, location, `condition`, suggested_value, category, created_at, updated_at FROM products WHERE id = ?",
->>>>>>> f10a8e85
 		productID,
 	).Scan(&createdProduct.ID, &createdProduct.Title, &createdProduct.Description, &createdProduct.Price,
 		&createdProduct.ImageURLs, &createdProduct.SellerID, &createdProduct.Premium, &createdProduct.Status,
 		&createdProduct.AllowBuying, &createdProduct.BarterOnly, &createdProduct.Location,
-<<<<<<< HEAD
-		&createdProduct.Condition, &createdProduct.SuggestedValue, &createdProduct.Category, &createdProduct.Latitude, &createdProduct.Longitude, &createdProduct.CreatedAt, &createdProduct.UpdatedAt)
-=======
 		&createdProduct.Condition, &createdProduct.SuggestedValue, &createdProduct.Category, &createdProduct.CreatedAt, &createdProduct.UpdatedAt)
->>>>>>> f10a8e85
 
 	if err != nil {
 		return c.Status(500).JSON(models.APIResponse{
@@ -490,12 +477,6 @@
 	var product models.Product
 	var priceNull sql.NullFloat64
 	var imageURLsJSONStr sql.NullString
-<<<<<<< HEAD
-	var locationNull sql.NullString
-	var biddingTypeNull sql.NullString
-	var sellerNameNull sql.NullString
-
-=======
 	var sellerName sql.NullString
 	var wishlistCount int
 	var descriptionNull sql.NullString
@@ -508,7 +489,6 @@
 	var updatedAtNull sql.NullTime
 	var statusNull sql.NullString
 	
->>>>>>> f10a8e85
 	err = h.db.QueryRow(`
 		SELECT p.id, p.title, p.description, p.price, p.image_urls, p.seller_id,
 			   p.premium, p.status, p.allow_buying, p.barter_only, p.location,
@@ -517,14 +497,6 @@
 		FROM products p
 		LEFT JOIN users u ON p.seller_id = u.id
 		WHERE p.id = ?
-<<<<<<< HEAD
-	`, productID).Scan(&product.ID, &product.Title, &product.Description, &priceNull,
-		&imageURLsJSONStr, &product.SellerID, &product.Premium, &product.Status,
-		&product.AllowBuying, &product.BarterOnly, &locationNull,
-		&product.CreatedAt, &product.UpdatedAt, &sellerNameNull, &product.WishlistCount, &biddingTypeNull)
-		&product.AllowBuying, &product.BarterOnly, &product.Location,
-		&product.CreatedAt, &product.UpdatedAt, &product.SellerName, &product.WishlistCount, &product.BiddingType)
-=======
 	`, productID).Scan(&product.ID, &titleNull, &descriptionNull, &priceNull,
 		&imageURLsJSONStr, &product.SellerID, &premiumInt, &statusNull,
 		&allowBuyingInt, &barterOnlyInt, &locationNull,
@@ -596,7 +568,6 @@
 	} else {
 		product.SellerName = ""
 	}
->>>>>>> f10a8e85
 
 	// Parse image URLs from JSON using defensive logic in models.StringArray
 	if imageURLsJSONStr.Valid && imageURLsJSONStr.String != "" {
@@ -630,25 +601,10 @@
 		product.ImageURLs = models.StringArray{}
 	}
 
-<<<<<<< HEAD
-	if err != nil {
-		if err == sql.ErrNoRows {
-			return c.Status(404).JSON(models.APIResponse{
-				Success: false,
-				Error:   "Product not found",
-			})
-		}
-		return c.Status(500).JSON(models.APIResponse{
-			Success: false,
-			Error:   "Database error",
-		})
-	}
-=======
 	// Populate wishlist count
 	product.WishlistCount = wishlistCount
 	// bidding_type doesn't exist in the database schema, so set to empty
 	product.BiddingType = ""
->>>>>>> f10a8e85
 
 	if priceNull.Valid {
 		p := priceNull.Float64
@@ -803,53 +759,7 @@
 		query += ", `condition` = ?"
 		args = append(args, *updateData.Condition)
 	}
-<<<<<<< HEAD
-
-	if updateData.BiddingType != nil {
-		query += ", bidding_type = ?"
-		args = append(args, *updateData.BiddingType)
-	}
-=======
 	// bidding_type column doesn't exist in database, so skip it
->>>>>>> f10a8e85
-
-	// Re-check for counterfeit if title, description, or price changes
-	if updateData.Title != nil || updateData.Description != nil || updateData.Price != nil {
-		newTitle := p.Title
-		if updateData.Title != nil {
-			newTitle = *updateData.Title
-		}
-		newDescription := p.Description
-		if updateData.Description != nil {
-			newDescription = *updateData.Description
-		}
-		newPrice := p.Price
-		if updateData.Price != nil {
-			newPrice = updateData.Price
-		}
-		var priceValue float64
-		if newPrice != nil {
-			priceValue = *newPrice
-		}
-
-		report := services.DetectCounterfeit(newTitle, newDescription, priceValue)
-		if report.IsSuspicious {
-			// Prepend warning to the description if it's being updated
-			if updateData.Description != nil {
-				*updateData.Description = "[SUSPICIOUS] " + report.Reason + ". " + *updateData.Description
-			} else {
-				// If description is not being updated, we can't add the warning
-				// In a real app, you might want to force an update or handle this differently
-			}
-		}
-	}
-	if updateData.Location != nil {
-		coords, err := services.GetCoordinates(*updateData.Location)
-		if err == nil {
-			query += ", latitude = ?, longitude = ?"
-			args = append(args, coords.Latitude, coords.Longitude)
-		}
-	}
 
 	// Recalculate suggested value if price or condition changed
 	if updateData.Price != nil || updateData.Condition != nil {
