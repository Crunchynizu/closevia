--- conflicted
+++ resolved
@@ -29,12 +29,7 @@
 import { useProducts } from '../contexts/ProductContext'
 import { Product } from '../types'
 import { api } from '../services/api'
-<<<<<<< HEAD
 import { getFirstImage, getImageUrl } from '../utils/imageUtils';
-=======
-import { getFirstImage, getImageUrl } from '../utils/imageUtils'
-import { formatPHP } from '../utils/currency'
->>>>>>> ebd08463
 import TradeModal from '../components/TradeModal'
 import { ArrowLeftIcon, ArrowRightIcon } from '@chakra-ui/icons'
 
@@ -48,12 +43,7 @@
   const [purchasing, setPurchasing] = useState(false)
   const [isTradeOpen, setIsTradeOpen] = useState(false)
   const [tradeTargetProductId, setTradeTargetProductId] = useState<number | null>(null)
-<<<<<<< HEAD
   const [selectedImage, setSelectedImage] = useState<string>('')
-=======
-  const [selectedImageIndex, setSelectedImageIndex] = useState(0)
-  const [isLightboxOpen, setIsLightboxOpen] = useState(false)
->>>>>>> ebd08463
   
   const navigate = useNavigate()
   const toast = useToast()
@@ -184,7 +174,6 @@
       
           <SimpleGrid columns={{ base: 1, lg: 2 }} spacing={0}>
             {/* Product Image Gallery */}
-<<<<<<< HEAD
             <VStack spacing={4} align="stretch">
               <Box position="relative" h="400px" bg="gray.100" rounded="md">
                 <Image
@@ -209,82 +198,6 @@
                       borderColor={selectedImage === getImageUrl(url) ? 'brand.500' : 'transparent'}
                       rounded="md"
                       onClick={() => setSelectedImage(getImageUrl(url))}
-=======
-            <Box>
-              <Box role="button" onClick={() => setIsLightboxOpen(true)}>
-                <Image
-                  src={getImageUrl(product.image_urls && product.image_urls.length ? product.image_urls[selectedImageIndex] : getFirstImage(product.image_urls))}
-                  alt={product.title}
-                  w="full"
-                  h="480px"
-                  objectFit="contain"
-                  objectPosition="center"
-                  fallbackSrc="https://via.placeholder.com/800x600?text=No+Image"
-                  bg="gray.100"
-                />
-              </Box>
-
-              {/* Thumbnails (show when there are multiple images) - moved below for clarity */}
-              {product.image_urls && product.image_urls.length > 1 && (
-                <Box mt={3} px={2}>
-                  <HStack spacing={3} overflowX="auto" maxW="full">
-                    {product.image_urls.map((img: string, idx: number) => (
-                      <Box
-                        key={idx}
-                        as="button"
-                        onClick={(e: React.MouseEvent<HTMLButtonElement>) => { e.stopPropagation(); setSelectedImageIndex(idx) }}
-                        borderRadius="md"
-                        overflow="hidden"
-                        borderWidth={selectedImageIndex === idx ? '2px' : '1px'}
-                        borderColor={selectedImageIndex === idx ? 'brand.500' : 'gray.200'}
-                        boxShadow={selectedImageIndex === idx ? 'md' : 'sm'}
-                        bg="white"
-                        _focus={{ outline: 'none' }}
-                      >
-                        <Image
-                          src={getImageUrl(img)}
-                          alt={`thumb-${idx}`}
-                          boxSize={{ base: '56px', md: '72px' }}
-                          objectFit="cover"
-                        />
-                      </Box>
-                    ))}
-                  </HStack>
-                </Box>
-              )}
-              {/* Minimal "Trade" overlay with optional owner text beside it */}
-              {(product.barter_only || (!product.allow_buying && !product.price)) && (
-                <Flex
-                  position="absolute"
-                  left={3}
-                  top={3}
-                  align="center"
-                  gap={2}
-                >
-                  <Box
-                    bg="green.600"
-                    color="white"
-                    px={2}
-                    py={1}
-                    borderRadius="md"
-                    fontSize="xs"
-                    fontWeight="semibold"
-                    boxShadow="sm"
-                  >
-                    Trade
-                  </Box>
-                  
-                  {/* Only show this text when the logged-in user owns the product */}
-                  {isOwner && (
-                    <Text
-                      bg="yellow.300"
-                      color="black"
-                      px={2}
-                      py={1}
-                      borderRadius="md"
-                      fontSize="xs"
-                      fontWeight="semibold"
->>>>>>> ebd08463
                     >
                       <Image
                         src={getImageUrl(url)}
