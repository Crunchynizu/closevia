--- conflicted
+++ resolved
@@ -63,13 +63,8 @@
   const [isTradeOpen, setIsTradeOpen] = useState(false)
   const [tradeTargetProductId, setTradeTargetProductId] = useState<number | null>(null)
   const [selectedImage, setSelectedImage] = useState<string>('')
-<<<<<<< HEAD
-  const [wishlistCount, setWishlistCount] = useState(0)
-  const [isWishlisted, setIsWishlisted] = useState(false)
-=======
   const [isSaved, setIsSaved] = useState(false)
   const [isSaving, setIsSaving] = useState(false)
->>>>>>> 79cb780d
   
   const navigate = useNavigate()
   const toast = useToast()
