import React, { useState, useEffect } from 'react'
import { Link as RouterLink, useNavigate } from 'react-router-dom'
import {
  Box,
  Container,
  VStack,
  HStack,
  Heading,
  Text,
  Button,
  SimpleGrid,
  Card,
  CardBody,
  CardHeader,
  CardFooter,
  Badge,
  Image,
  Flex,
  Spinner,
  Center,
  Tabs,
  TabList,
  TabPanels,
  Tab,
  TabPanel,
  Stat,
  StatLabel,
  StatNumber,
  StatHelpText,
  useToast,
  IconButton,
  Avatar,
  Modal,
  ModalOverlay,
  ModalContent,
  ModalBody,
  ModalCloseButton,
  Icon,
  Stack,
} from '@chakra-ui/react'
import { AddIcon, EditIcon, DeleteIcon, BellIcon, SettingsIcon, WarningIcon, ChevronLeftIcon, ChevronRightIcon, CheckIcon, CloseIcon } from '@chakra-ui/icons'
import { useAuth } from '../contexts/AuthContext'
import { useProducts } from '../contexts/ProductContext'
import { Product, Order } from '../types'
import { api } from '../services/api'
import { FaHandshake } from 'react-icons/fa'
import { formatPHP } from '../utils/currency'
import { getFirstImage } from '../utils/imageUtils'

const Dashboard: React.FC = () => {
  const { user } = useAuth()
  const { getUserProducts, deleteProduct } = useProducts()
  const navigate = useNavigate()
  const [userProducts, setUserProducts] = useState<Product[]>([])
  const [orders, setOrders] = useState<Order[]>([])
  const [tradedItems, setTradedItems] = useState<Product[]>([])
  const [loading, setLoading] = useState(false)
  const [activeTab, setActiveTab] = useState(0)
  const [deleteModalOpen, setDeleteModalOpen] = useState(false)
  const [productToDelete, setProductToDelete] = useState<Product | null>(null)
  const [deleting, setDeleting] = useState(false)
  const [currentPage, setCurrentPage] = useState(1)
  const [tradedCurrentPage, setTradedCurrentPage] = useState(1)
  const itemsPerPage = 12
  const [popupOpen, setPopupOpen] = useState(false)
  const [popupConfig, setPopupConfig] = useState<any>(null)
  const [unreadNotifications, setUnreadNotifications] = useState(0)
  const [unreadOffers, setUnreadOffers] = useState(0)
  const toast = useToast()
  // notifications state (handled on /notifications page)
  // dev helper: when true, show multiple pages for testing even if there are no notifications
  const DEV_SHOW_PAGES_ALWAYS = true

  useEffect(() => {
    if (user) {
      fetchUserData()
    }
  }, [user])

  const fetchUserData = async () => {
    if (!user) return
    
    setLoading(true)
    try {
      // Fetch user products
      const productsResponse = await getUserProducts(user.id)
      const allProducts = productsResponse.data
      
      // Separate available and traded items
      const availableProducts = allProducts.filter(p => p.status === 'available')
      const tradedProducts = allProducts.filter(p => p.status === 'traded' || p.status === 'sold')
      
      setUserProducts(availableProducts)
      setTradedItems(tradedProducts)

      // Fetch user orders
      const ordersResponse = await api.get('/api/orders?type=bought')
      setOrders(ordersResponse.data.data.data)

      // Fetch notification counts
      await fetchNotificationCounts()
    } catch (error) {
      console.error('Failed to fetch user data:', error)
    } finally {
      setLoading(false)
    }
  }

  const fetchNotificationCounts = async () => {
    try {
      // Fetch unread notifications count
      const notificationsResponse = await api.get('/api/notifications?unread=true')
      setUnreadNotifications(notificationsResponse.data.data?.length || 0)

      // Fetch pending offers count
      const offersResponse = await api.get('/api/trades?direction=incoming')
      const pendingOffers = offersResponse.data.data?.filter((offer: any) => offer.status === 'pending') || []
      setUnreadOffers(pendingOffers.length)
    } catch (error) {
      console.error('Failed to fetch notification counts:', error)
    }
  }

  const showPopup = (config: any) => {
    setPopupConfig(config)
    setPopupOpen(true)
  }

  const handleDeleteProductClick = (product: Product) => {
    setProductToDelete(product)
    showPopup({
      type: 'warning',
      title: 'Delete Product',
      message: `Are you sure you want to delete "${product.title}"? All offers and related data for this item will be permanently removed.`,
      confirmText: 'Delete Product',
      cancelText: 'Cancel',
      onConfirm: () => handleConfirmDelete(),
      onCancel: () => setPopupOpen(false),
      icon: WarningIcon,
      confirmColorScheme: 'red'
    })
  }

  const handleConfirmDelete = async () => {
    if (!productToDelete) return
    
    try {
      setDeleting(true)
      await deleteProduct(productToDelete.id)
      setUserProducts(prev => prev.filter(p => p.id !== productToDelete.id))
      setTradedItems(prev => prev.filter(p => p.id !== productToDelete.id))
      
      setPopupOpen(false)
      showPopup({
        type: 'success',
        title: 'Product Deleted',
        message: `"${productToDelete.title}" has been successfully deleted along with all associated offers.`,
        confirmText: 'OK',
        onConfirm: () => setPopupOpen(false),
        icon: CheckIcon,
        confirmColorScheme: 'green'
      })
      
      setProductToDelete(null)
      } catch (error: any) {
      setPopupOpen(false)
      showPopup({
        type: 'error',
        title: 'Delete Failed',
        message: error.message || 'Failed to delete the product. Please try again.',
        confirmText: 'OK',
        onConfirm: () => setPopupOpen(false),
        icon: CloseIcon,
        confirmColorScheme: 'red'
      })
    } finally {
      setDeleting(false)
    }
  }

  // Pagination helper functions
  const getPaginatedItems = (items: Product[], currentPage: number) => {
    const startIndex = (currentPage - 1) * itemsPerPage
    const endIndex = startIndex + itemsPerPage
    return items.slice(startIndex, endIndex)
  }

  const getTotalPages = (items: Product[]) => {
    return Math.ceil(items.length / itemsPerPage)
  }

  const PaginationControls = ({ 
    currentPage, 
    totalPages, 
    onPageChange, 
    itemsCount 
  }: { 
    currentPage: number
    totalPages: number
    onPageChange: (page: number) => void
    itemsCount: number
  }) => {
    if (itemsCount <= itemsPerPage) return null

    return (
      <HStack spacing={2} justify="center" mt={6}>
        <Button
          size="sm"
          variant="outline"
          leftIcon={<ChevronLeftIcon />}
          onClick={() => onPageChange(currentPage - 1)}
          isDisabled={currentPage === 1}
          _hover={{ bg: 'gray.50' }}
        >
          Previous
        </Button>
        
        <HStack spacing={1}>
          {Array.from({ length: totalPages }, (_, i) => i + 1).map((page) => (
            <Button
              key={page}
              size="sm"
              variant={page === currentPage ? 'solid' : 'outline'}
              colorScheme={page === currentPage ? 'brand' : 'gray'}
              onClick={() => onPageChange(page)}
              minW="40px"
              _hover={{ bg: page === currentPage ? 'brand.600' : 'gray.50' }}
            >
              {page}
            </Button>
          ))}
        </HStack>
        
        <Button
          size="sm"
          variant="outline"
          rightIcon={<ChevronRightIcon />}
          onClick={() => onPageChange(currentPage + 1)}
          isDisabled={currentPage === totalPages}
          _hover={{ bg: 'gray.50' }}
        >
          Next
        </Button>
      </HStack>
    )
  }

  // Reusable Product Card Component
  const ProductCard = ({ product, showActions = true }: { product: Product, showActions?: boolean }) => {
    // Never show actions for traded/sold items
    const shouldShowActions = showActions && product.status !== 'traded' && product.status !== 'sold'
    
    return (
    <Card 
      key={product.id}
      variant="outline"
      _hover={{ 
        shadow: "md",
        transform: "translateY(-2px)",
        transition: "all 0.2s ease"
      }}
      transition="all 0.2s ease"
    >
      <Image
        src={getFirstImage(product.image_urls)}
        alt={product.title}
        w="full"
        h="120px"
        borderRadius="lg"
        objectFit="cover"
        loading="lazy"
        fallbackSrc="https://via.placeholder.com/300x200?text=No+Image"
      />
      <CardHeader pb={2}>
        <Flex justify="space-between" align="start">
          <Heading size="sm" noOfLines={2} flex={1} mr={2}>
            {product.title}
          </Heading>
          {product.premium && (
            <Badge colorScheme="yellow" variant="solid" fontSize="xs">
              Premium
            </Badge>
          )}
        </Flex>
        <Text color="gray.600" noOfLines={2} fontSize="sm">
          {product.description}
        </Text>
      </CardHeader>
      <CardBody pt={0}>
        <VStack spacing={2} align="stretch">
          <HStack justify="space-between" align="center">
            <Text fontSize="md" fontWeight="semibold" color="brand.500">
              {product.allow_buying && !product.barter_only && product.price
                ? formatPHP(product.price)
                : ''}
            </Text>
          </HStack>
          <HStack spacing={1} align="center" flexWrap="wrap">
            <Badge
              colorScheme={product.status === 'available' ? 'green' : 'orange'}
              variant="subtle"
              fontSize="2xs"
              px={1.5}
              py={0.5}
              borderRadius="sm"
            >
              {product.status}
            </Badge>
            {product.barter_only && (
              <Badge 
                colorScheme="purple" 
                variant="subtle"
                fontSize="2xs"
                px={1.5}
                py={0.5}
                borderRadius="sm"
              >
                Barter Only
              </Badge>
            )}
          </HStack>
        </VStack>
      </CardBody>
      {shouldShowActions && (
        <CardFooter pt={0}>
          <HStack spacing={2} w="full">
            <Button
              as={RouterLink}
              to={`/edit-product/${product.id}`}
              leftIcon={<EditIcon />}
              variant="outline"
              colorScheme="brand"
              size="sm"
              flex={1}
            >
              Edit
            </Button>
            <Button
              leftIcon={<DeleteIcon />}
              variant="outline"
              colorScheme="red"
              size="sm"
              flex={1}
              onClick={() => handleDeleteProductClick(product)}
            >
              Delete
            </Button>
          </HStack>
        </CardFooter>
      )}
    </Card>
    )
  }

  // Reusable Popup Component
  const PopupModal = () => {
    if (!popupConfig) return null

    const getColorScheme = () => {
      switch (popupConfig.type) {
        case 'success': return 'green'
        case 'warning': return 'orange'
        case 'error': return 'red'
        default: return 'blue'
      }
    }

    const getIconColor = () => {
      switch (popupConfig.type) {
        case 'success': return 'green.500'
        case 'warning': return 'orange.500'
        case 'error': return 'red.500'
        default: return 'blue.500'
      }
    }

    return (
      <Modal isOpen={popupOpen} onClose={() => setPopupOpen(false)} size="sm" isCentered>
        <ModalOverlay bg="blackAlpha.600" backdropFilter="blur(4px)" />
        <ModalContent
          bg="white"
          borderRadius="xl"
          boxShadow="xl"
          mx={4}
        >
          <ModalBody p={6} textAlign="center">
            <VStack spacing={4}>
              <Icon as={popupConfig.icon} color={getIconColor()} boxSize={8} />
              <VStack spacing={2}>
                <Text fontWeight="bold" fontSize="lg" color="gray.800">
                  {popupConfig.title}
                </Text>
                <Text fontSize="sm" color="gray.600" textAlign="center">
                  {popupConfig.message}
                </Text>
              </VStack>
              
              <HStack spacing={3} w="full">
                {popupConfig.cancelText && (
                  <Button
                    variant="outline"
                    size="md"
                    flex={1}
                    onClick={popupConfig.onCancel}
                    isDisabled={deleting}
                  >
                    {popupConfig.cancelText}
                  </Button>
                )}
                <Button
                  colorScheme={popupConfig.confirmColorScheme || getColorScheme()}
                  size="md"
                  flex={1}
                  onClick={popupConfig.onConfirm}
                  isLoading={deleting}
                  loadingText="Processing..."
                  leftIcon={popupConfig.type === 'success' ? <CheckIcon /> : undefined}
                >
                  {popupConfig.confirmText}
                </Button>
              </HStack>
            </VStack>
          </ModalBody>
        </ModalContent>
      </Modal>
    )
  }

  if (loading) {
    return (
      <Center h="50vh">
        <Spinner size="xl" color="brand.500" />
      </Center>
    )
  }

  return (
    <Box bg="#FFFDF1" minH="100vh" w="100%">
      <Container maxW="container.xl" py={8}>
       <VStack spacing={8} align="stretch">
         {/* Header + Action in one row */}
         <Flex
           align="center"
           justify="space-between"
           rounded="lg"
           flexWrap="wrap"
         >
           <Box textAlign="left" mr={4}>
             <Heading size="md" color="brand.500" mb={2}>
               Welcome, {user?.name}!
             </Heading>
             <Text color="gray.600">
               Manage your products, orders, and profile
             </Text>
           </Box>
 
           <Box>
             <HStack spacing={3} align="center">
               <Button
                 as={RouterLink}
                 to="/add-product"
                 leftIcon={<AddIcon />}
                 size="lg"
                 color="white"
                 bg="#319795"
                 px={4}
                 py={2}
                 display="flex"
                 alignItems="center"
                 _hover={{
                   bg: '#2A8280'
                 }}
                 _active={{
                   bg: '#267E7C'
                 }}
               >
                 Add New Product
               </Button>
 
               <Box position="relative">
               <IconButton
                 aria-label="Notifications"
                 icon={<BellIcon />}
                 size="lg"
                 bg="#319795"
                 color="white"
                 _hover={{ bg: '#2A8280' }}
                 _active={{ bg: '#267E7C' }}
                 onClick={() => navigate('/notifications')}
                 />
                 {unreadNotifications > 0 && (
                   <Badge
                     position="absolute"
                     top="-2px"
                     right="-2px"
                     bg="red.500"
                     color="white"
                     borderRadius="full"
                     fontSize="xs"
                     minW="18px"
                     h="18px"
                     display="flex"
                     alignItems="center"
                     justifyContent="center"
                     fontWeight="bold"
                   >
                     {unreadNotifications > 99 ? '99+' : unreadNotifications}
                   </Badge>
                 )}
               </Box>
 
               <Box position="relative">
               <IconButton
                   aria-label="Offers"
                   icon={<Icon as={FaHandshake} />}
                size="lg"
<<<<<<< HEAD
              >
                Add New Product
              </Button>

              <Box position="relative">
                <IconButton
                  aria-label="Notifications"
                  icon={<BellIcon />}
                  size="lg"
                  variant="ghost"
                  onClick={() => navigate('/notifications')}
                />
                {unreadNotifications > 0 && (
                  <Box
                    position="absolute"
                    top="0"
                    right="0"
                    transform="translate(30%,-30%)"
                    bg="red.500"
                    color="white"
                    fontSize="xs"
                    px={2}
                    py={0.5}
                    borderRadius="full"
                  >
                    {unreadNotifications}
                  </Box>
                )}
              </Box>

              <Box position="relative">
                <IconButton
                  aria-label="Offers"
                  icon={<Icon as={FaHandshake} />}
                  size="lg"
                  variant="ghost"
=======
                bg="#319795"
                color="white"
                _hover={{ bg: '#2A8280' }}
                _active={{ bg: '#267E7C' }}
                onClick={() => navigate('/offers')}
>>>>>>> 011ecd23
                />
                {unreadOffers > 0 && (
                  <Badge
                    position="absolute"
                    top="-2px"
                    right="-2px"
                    bg="orange.500"
                    color="white"
                    borderRadius="full"
                    fontSize="xs"
                    minW="18px"
                    h="18px"
                    display="flex"
                    alignItems="center"
                    justifyContent="center"
                    fontWeight="bold"
                  >
                    {unreadOffers > 99 ? '99+' : unreadOffers}
                  </Badge>
                )}
               </Box>
 
              <Avatar name={user?.name || 'User'} size="sm" bg="white" />
             </HStack>
           </Box>
         </Flex>
 
         {/* Stats */}
         <SimpleGrid columns={{ base: 1, md: 4 }} spacing={6}>
          <Card>
            <CardBody textAlign="center">
              <Stat>
                <StatLabel>Available Items</StatLabel>
                <StatNumber color="green.500">{userProducts.length}</StatNumber>
                <StatHelpText>Active listings</StatHelpText>
              </Stat>
            </CardBody>
          </Card>
          
          <Card>
            <CardBody textAlign="center">
              <Stat>
                <StatLabel>Traded Items</StatLabel>
                <StatNumber color="orange.500">{tradedItems.length}</StatNumber>
                <StatHelpText>Completed exchanges</StatHelpText>
              </Stat>
            </CardBody>
          </Card>
          
          <Card>
            <CardBody textAlign="center">
              <Stat>
                <StatLabel>Premium Listings</StatLabel>
                <StatNumber color="yellow.500">{userProducts.filter(p => p.premium).length}</StatNumber>
                <StatHelpText>Featured products</StatHelpText>
              </Stat>
            </CardBody>
          </Card>
 
           <Card>
             <CardBody textAlign="center">
               <Stat>
                 <StatLabel>Total Items</StatLabel>
                 <StatNumber color="blue.500">{userProducts.length + tradedItems.length}</StatNumber>
                 <StatHelpText>All products</StatHelpText>
               </Stat>
             </CardBody>
           </Card>
         </SimpleGrid>
 
         {/* Quick Actions */}
 
         {/* Tabs */}
         <Box bg="white" rounded="lg" shadow="sm">
           <Tabs index={activeTab} onChange={setActiveTab}>
             <TabList>
               <Tab>My Products</Tab>
               <Tab>My Traded/Bartered Items</Tab>
             </TabList>
 
             <TabPanels>
               {/* Products Tab */}
               <TabPanel>
                 <VStack spacing={6} align="stretch">
                   {/* Available Items Section */}
                   <Box>
                     <HStack justify="space-between" align="center" mb={4}>
                       <Heading size="md" color="green.600">
                         Available Items ({userProducts.length})
                   </Heading>
                       <Badge colorScheme="green" variant="subtle" px={3} py={1}>
                         Active Listings
                       </Badge>
                     </HStack>
                  
                  {userProducts.length === 0 ? (
                      <Box 
                        textAlign="center" 
                        py={8} 
                        bg="green.50" 
                        borderRadius="lg" 
                        border="1px dashed" 
                        borderColor="green.200"
                      >
                      <Text color="gray.500" mb={4}>
                          You don't have any active listings yet.
                      </Text>
                      <Button
                        as={RouterLink}
                        to="/add-product"
                          colorScheme="green"
                        leftIcon={<AddIcon />}
                      >
                        Add Your First Product
                      </Button>
                    </Box>
                  ) : (
                      <>
                        <SimpleGrid columns={{ base: 1, md: 2, lg: 3, xl: 4 }} spacing={4}>
                          {getPaginatedItems(userProducts, currentPage).map((product) => (
                            <ProductCard key={product.id} product={product} showActions={true} />
                      ))}
                    </SimpleGrid>
<<<<<<< HEAD
                    <PaginationControls
                      currentPage={currentPage}
                      totalPages={getTotalPages(userProducts)}
                      onPageChange={setCurrentPage}
                      itemsCount={userProducts.length}
                    />
                    </>
                  )}
                  </Box>

                </VStack>
              </TabPanel>

              {/* Traded/Bartered Items Tab */}
              <TabPanel>
                <VStack spacing={6} align="stretch">
                  <Box>
                    <HStack justify="space-between" align="center" mb={4}>
                      <Heading size="md" color="blue.600">
                        My Traded/Bartered Items ({tradedItems.length})
                  </Heading>
                      <Badge colorScheme="blue" variant="subtle" px={3} py={1}>
                        Exchange History
                      </Badge>
                    </HStack>

                    {tradedItems.length === 0 ? (
                      <Box
                        textAlign="center"
                        py={12}
                        bg="blue.50"
                        borderRadius="lg"
                        border="1px dashed"
                        borderColor="blue.200"
                      >
                        <Text color="gray.500" fontSize="lg" mb={2}>
                          No completed trades yet
                        </Text>
                        <Text color="gray.400" fontSize="sm">
                          Start trading to see your exchange history here!
                      </Text>
                    </Box>
                  ) : (
                    <VStack spacing={4} align="stretch">
                      {orders.map((order) => (
                        <Card key={order.id}>
                          <CardBody>
                            <Flex justify="space-between" align="center">
                              <VStack align="start" spacing={2}>
                                <Text fontWeight="bold">
                                  {order.product?.title}
                                </Text>
                                <Text color="gray.600">
                                  ₱{order.product?.price ? order.product.price.toFixed(2) : '0.00'}
                                </Text>
                                <Text fontSize="sm" color="gray.500">
                                  Ordered on {new Date(order.created_at).toLocaleDateString()}
                                </Text>
                              </VStack>
                              <Badge
                                colorScheme={
                                  order.status === 'completed' ? 'green' :
                                  order.status === 'cancelled' ? 'red' : 'yellow'
                                }
                                size="lg"
                              >
                                {order.status}
                              </Badge>
                            </Flex>
                          </CardBody>
                        </Card>
                      ))}
                    </VStack>
                  )}
                  </Box>
                </VStack>
              </TabPanel>
            </TabPanels>
          </Tabs>
        </Box>

        {/* Popup Modal System */}
        <PopupModal />
      {/* Notifications are handled on their own page at /notifications */}
      </VStack>
    </Container>
  )
}

export default Dashboard
=======
                        <PaginationControls
                          currentPage={currentPage}
                          totalPages={getTotalPages(userProducts)}
                          onPageChange={setCurrentPage}
                          itemsCount={userProducts.length}
                        />
                      </>
                    )}
                   </Box>
 
                 </VStack>
               </TabPanel>
 
               {/* Traded/Bartered Items Tab */}
               <TabPanel>
                 <VStack spacing={6} align="stretch">
                   <Box>
                     <HStack justify="space-between" align="center" mb={4}>
                       <Heading size="md" color="blue.600">
                         My Traded/Bartered Items ({tradedItems.length})
                   </Heading>
                       <Badge colorScheme="blue" variant="subtle" px={3} py={1}>
                         Exchange History
                       </Badge>
                     </HStack>
                     
                     {tradedItems.length === 0 ? (
                       <Box 
                         textAlign="center" 
                         py={12} 
                         bg="blue.50" 
                         borderRadius="lg" 
                         border="1px dashed" 
                         borderColor="blue.200"
                       >
                         <Text color="gray.500" fontSize="lg" mb={2}>
                           No completed trades yet
                         </Text>
                         <Text color="gray.400" fontSize="sm">
                           Start trading to see your exchange history here!
                       </Text>
                     </Box>
                   ) : (
                       <>
                         <SimpleGrid columns={{ base: 1, md: 2, lg: 3, xl: 4 }} spacing={4}>
                           {getPaginatedItems(tradedItems, tradedCurrentPage).map((product) => (
                             <ProductCard key={product.id} product={product} showActions={false} />
                           ))}
                         </SimpleGrid>
                         <PaginationControls
                           currentPage={tradedCurrentPage}
                           totalPages={getTotalPages(tradedItems)}
                           onPageChange={setTradedCurrentPage}
                           itemsCount={tradedItems.length}
                         />
                       </>
                     )}
                   </Box>
                 </VStack>
               </TabPanel>
             </TabPanels>
           </Tabs>
         </Box>
 
         {/* Popup Modal System */}
         <PopupModal />
       </VStack>
      </Container>
    </Box>
   )
 }
 
 export default Dashboard
>>>>>>> 011ecd23
<|MERGE_RESOLUTION|>--- conflicted
+++ resolved
@@ -514,7 +514,6 @@
                    aria-label="Offers"
                    icon={<Icon as={FaHandshake} />}
                 size="lg"
-<<<<<<< HEAD
               >
                 Add New Product
               </Button>
@@ -551,13 +550,11 @@
                   icon={<Icon as={FaHandshake} />}
                   size="lg"
                   variant="ghost"
-=======
                 bg="#319795"
                 color="white"
                 _hover={{ bg: '#2A8280' }}
                 _active={{ bg: '#267E7C' }}
                 onClick={() => navigate('/offers')}
->>>>>>> 011ecd23
                 />
                 {unreadOffers > 0 && (
                   <Badge
@@ -681,7 +678,6 @@
                             <ProductCard key={product.id} product={product} showActions={true} />
                       ))}
                     </SimpleGrid>
-<<<<<<< HEAD
                     <PaginationControls
                       currentPage={currentPage}
                       totalPages={getTotalPages(userProducts)}
@@ -772,7 +768,6 @@
 }
 
 export default Dashboard
-=======
                         <PaginationControls
                           currentPage={currentPage}
                           totalPages={getTotalPages(userProducts)}
@@ -845,5 +840,4 @@
    )
  }
  
- export default Dashboard
->>>>>>> 011ecd23
+ export default Dashboard